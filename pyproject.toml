###############################
# Configuration for the project
###############################

[project]
name = 'easydiffraction'
dynamic = ['version'] # Use versioningit to manage the version
description = 'Diffraction data analysis'
authors = [{ name = 'EasyDiffraction contributors' }]
readme = 'README.md'
license = { file = 'LICENSE' }
classifiers = [
  'Intended Audience :: Science/Research',
  'Topic :: Scientific/Engineering',
  'License :: OSI Approved :: BSD License',
  'Operating System :: OS Independent',
  'Programming Language :: Python :: 3 :: Only',
  'Programming Language :: Python :: 3',
  'Programming Language :: Python :: 3.11',
  'Programming Language :: Python :: 3.12',
  'Programming Language :: Python :: 3.13',
]
requires-python = '>=3.11,<3.14'
dependencies = [
  'colorama',       # Color terminal output
  'tabulate',       # Pretty-print tabular data for terminal output
  'asciichartpy',   # ASCII charts for terminal output
  'pooch',          # Data downloader
  'typer',          # Command-line interface creation
  'rich',           # Rich text and beautiful formatting in the terminal
  'varname',        # Variable name introspection
  'asteval',        # An expression evaluator for Python
  'scipy',          # Scientific computing library
  'sympy',          # Symbolic mathematics library
  'lmfit',          # Non-linear optimization and curve fitting
  'bumps',          # Non-linear optimization and curve fitting
  'dfo-ls',         # Non-linear optimization and curve fitting
  'gemmi',          # Crystallography library
  'cryspy',         # Calculations of diffraction patterns
  'diffpy.pdffit2', # Calculations of Pair Distribution Function (PDF), Python >=3.11,<3.14
  'diffpy.utils',   # Utilities for PDF calculations
]

[project.optional-dependencies]
dev = [
  'build',                   # Building the package
  'jinja2',                  # Templating
  'nbmake',                  # Building notebooks
  'nbstripout',              # Strip output from notebooks
  'nbqa',                    # Linting and formatting notebooks
  'pytest',                  # Testing
  'pytest-cov',              # Test coverage
  'pytest-xdist',            # Enable parallel testing
  'ruff',                    # Linting and formatting code
  'radon',                   # Code complexity and maintainability
  'validate-pyproject[all]', # Validate pyproject.toml
  'versioningit',            # Automatic versioning from git tags
  'jupytext',                # Jupyter notebook text format support
  'jupyterquiz',             # Quizzes in Jupyter notebooks
  'docformatter',            # Code formatter for docstrings
  'interrogate',             # Check for missing docstrings
]
docs = [
  'mkdocs',                          # Static site generator
  'mkdocs-material',                 # Documentation framework on top of MkDocs
  'mkdocs-autorefs<1.3.0',           # MkDocs: Auto-references support. 1.3.0 => DeprecationWarning: Setting a fallback anchor function is deprecated and ...
  'mkdocs-jupyter',                  # MkDocs: Jupyter notebook support
  'mkdocs-plugin-inline-svg',        # MkDocs: Inline SVG support
  'mkdocs-markdownextradata-plugin', # MkDocs: Markdown extra data support, such as global variables
  'mkdocstrings-python',             # MkDocs: Python docstring support
  'pyyaml',                          # YAML parser
]
visualization = [
  'darkdetect', # Detecting dark mode
  'pandas',     # Displaying tables in juptyer notebooks
  'plotly',     # Interactive plots
  'py3Dmol',    # Visualisation of crystal structures
]

[project.urls]
homepage = 'https://easydiffraction.org'
documentation = 'https://docs.easydiffraction.org/lib'
source = 'https://github.com/easyscience/diffraction-lib'
tracker = 'https://github.com/easyscience/diffraction-lib/issues'

############################
# Build system configuration
############################

# Build system 'hatch' -- Python project manager
# https://hatch.pypa.io/

# Versioning system 'versioningit' -- Versioning from git tags
# https://versioningit.readthedocs.io/

[build-system]
build-backend = 'hatchling.build'
requires = ['hatchling', 'versioningit']

#############################
# Configuration for hatchling
#############################

[tool.hatch.build.targets.wheel]
packages = ['src/easydiffraction']

[tool.hatch.metadata]
allow-direct-references = true

[tool.hatch.version]
source = 'versioningit' # Use versioningit to manage the version

################################
# Configuration for versioningit
################################

# Versioningit generates versions from git tags, so we don't need to
# either specify them statically in pyproject.toml or save them in the
# source code. Do not use {distance} in the version format, as it
# forces a version bump for every commit, which triggers unnecessary
# pixi.lock update without any changes to the source code.

[tool.versioningit.format]
distance = '{base_version}+dev'            # example: 0.5.8+dev, 1.2.3.post4+dev
dirty = '{base_version}+dirty'             # example: 0.5.8+dirty, 1.2.3.post4+dirty
distance-dirty = '{base_version}+devdirty' # example: 0.5.8+devdirty

# Configure how versioningit detects versions from Git
# - 'match' ensures it only considers tags starting with 'v'
# - 'default-tag' is used as a fallback when no matching tag is found
[tool.versioningit.vcs]
method = 'git'
match = ['v*']
default-tag = 'v999.0.0'

################################
# Configuration for docformatter
################################

# 'docformatter' -- Code formatter for docstrings
# https://docformatter.readthedocs.io/en/latest/

[tool.docformatter]
recursive = true
wrap-summaries = 72
wrap-descriptions = 72
close-quotes-on-newline = true

################################
# Configuration for interrogate
################################

# 'interrogate' -- Check for missing docstrings
# https://interrogate.readthedocs.io/en/latest/

[tool.interrogate]
fail-under = 80
verbose = 1

#######################################
# Configuration for coverage/pytest-cov
#######################################

[tool.coverage.run]
branch = true                    # Measure branch coverage as well
source = ["src/easydiffraction"] # Limit coverage to the source code directory

[tool.coverage.report]
show_missing = true # Show missing lines
skip_covered = true # Skip files with 100% coverage in the report
fail_under = 80     # Minimum coverage percentage to pass

########################
# Configuration for ruff
########################

# 'ruff' -- Python linter and code formatter
# https://docs.astral.sh/ruff/rules/

[tool.ruff]
# Temporarily exclude some directories until we have improved the code quality there
exclude = ['tests', 'tools', 'tutorials-drafts']
indent-width = 4
line-length = 99

[tool.ruff.lint]
select = [
<<<<<<< HEAD
  'B',      # Bugbear-specific checks (e.g., likely bugs, bad patterns)
  'C90',    # Cyclomatic complexity checks
=======
  'D',      # Docstring-related issues (e.g., missing docstrings, incorrect formatting)
>>>>>>> b136a4ca
  'E',      # General PEP 8 style errors
  'E9',     # Runtime errors (e.g., syntax errors, undefined names)
  'F',      # Pyflakes-specific checks (e.g., unused variables, imports)
  'F63',    # Issues related to invalid escape sequences in strings
  'F7',     # Type-related errors (e.g., mismatched argument types, unsupported operations)
  'F82',    # Import-related errors (e.g., unresolved imports, reimported modules)
  'I',      # Import sorting issues (e.g., unsorted imports)
  'N',      # Naming convention issues (e.g., variable names, function names)
  'S',      # Security-related issues (e.g., use of insecure functions or libraries)
  'TCH',    # Type checking issues (e.g., incompatible types, missing type annotations)
  'TID252', # Enforces absolute imports over relative imports
  #'UP',     # Pyupgrade-specific checks
  'W', # General PEP 8 warnings (e.g., lines too long, trailing whitespace)
]
# Temporarily disable some docstring checks until we have improved the docstring coverage
ignore = [
  'D100', # Ignore: Missing docstring in public module
  'D101', # Ignore: Missing docstring in class
  'D102', # Ignore: Missing docstring in public method
  'D103', # Ignore: Missing docstring in public function
  'D104', # Ignore: Missing docstring in public package
  'D105', # Ignore: Missing docstring in magic method
  'D107', # Ignore: Missing docstring in __init__
  'D205', # Ignore: 1 blank line required between summary and description
]

# Temporarily increase McCabe complexity limit to 17 to allow
# refactoring in smaller steps.
[tool.ruff.lint.mccabe]
max-complexity = 17 # default is 10

[tool.ruff.lint.flake8-tidy-imports]
ban-relative-imports = 'all'

[tool.ruff.lint.isort]
force-single-line = true

[tool.ruff.lint.per-file-ignores]
'*test_*.py' = ['S101'] # allow asserts in test files

[tool.ruff.lint.pycodestyle]
max-line-length = 99 # https://peps.python.org/pep-0008/#maximum-line-length
max-doc-length = 72  # https://peps.python.org/pep-0008/#maximum-line-length

[tool.ruff.lint.pydocstyle]
convention = "google"

[tool.ruff.format]
docstring-code-format = true    # Whether to format code snippets in docstrings
docstring-code-line-length = 72 # Line length for code snippets in docstrings
indent-style = 'space'          # PEP 8 recommends using spaces over tabs
line-ending = 'lf'              # Line endings will be converted to \n
quote-style = 'single'          # But double quotes in docstrings (PEP 8, PEP 257)<|MERGE_RESOLUTION|>--- conflicted
+++ resolved
@@ -185,12 +185,8 @@
 
 [tool.ruff.lint]
 select = [
-<<<<<<< HEAD
   'B',      # Bugbear-specific checks (e.g., likely bugs, bad patterns)
   'C90',    # Cyclomatic complexity checks
-=======
-  'D',      # Docstring-related issues (e.g., missing docstrings, incorrect formatting)
->>>>>>> b136a4ca
   'E',      # General PEP 8 style errors
   'E9',     # Runtime errors (e.g., syntax errors, undefined names)
   'F',      # Pyflakes-specific checks (e.g., unused variables, imports)

--- conflicted
+++ resolved
@@ -115,11 +115,7 @@
 [tool.versioningit.format]
 distance = '{base_version}+d{distance}'       # example: 0.5.8+d3, 1.2.3.post4+d2
 dirty = '{base_version}'                      # example: 0.5.8, 1.2.3.post4
-<<<<<<< HEAD
 distance-dirty = '{base_version}+d{distance}' # example: as in distance
-=======
-distance-dirty = '{base_version}+d{distance}' # see 1st example
->>>>>>> b3c74c31
 
 # Configure how versioningit detects versions from Git
 # - 'match' ensures it only considers tags starting with 'v'

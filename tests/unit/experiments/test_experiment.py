--- conflicted
+++ resolved
@@ -19,13 +19,8 @@
 @pytest.fixture
 def expt_type():
     return ExperimentType(
-<<<<<<< HEAD
         sample_form=SampleFormEnum.default(),
         beam_mode=BeamModeEnum.default(),
-=======
-        sample_form=DEFAULT_SAMPLE_FORM,
-        beam_mode=DEFAULT_BEAM_MODE,
->>>>>>> 48538a35
         radiation_probe='xray',
         scattering_type='bragg',
     )

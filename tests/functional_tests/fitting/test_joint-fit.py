--- conflicted
+++ resolved
@@ -1,5 +1,3 @@
-import os
-import tempfile
 from numpy.testing import assert_almost_equal
 from numpy import isclose
 
@@ -27,7 +25,7 @@
     # Create and configure experiments
 
     # Experiment 1: Neutron powder diffraction
-    expt1 = Experiment('npd', radiation_probe='neutron', data_path='examples/data/d1a_pbso4.dat')
+    expt1 = Experiment(name='npd', radiation_probe='neutron', data_path='examples/data/d1a_pbso4.dat')
     expt1.instrument.setup_wavelength = 1.91
     expt1.instrument.calib_twotheta_offset = -0.1406
     expt1.peak.broad_gauss_u = 0.139
@@ -49,7 +47,7 @@
         expt1.background.add(x, y)
 
     # Experiment 2: X-ray powder diffraction
-    expt2 = Experiment('xrd', radiation_probe='xray', data_path='examples/data/lab_pbso4.dat')
+    expt2 = Experiment(name='xrd', radiation_probe='xray', data_path='examples/data/lab_pbso4.dat')
     expt2.instrument.setup_wavelength = 1.540567
     expt2.instrument.calib_twotheta_offset = -0.05181
     expt2.peak.broad_gauss_u = 0.304138
@@ -79,9 +77,6 @@
     # Set calculator, minimizer and fit mode
     project.analysis.current_calculator = 'cryspy'
     project.analysis.current_minimizer = 'lmfit (leastsq)'
-    project.analysis.fit_mode = 'joint'
-    project.analysis.joint_fit_experiments['xrd'] = 0.3
-    project.analysis.joint_fit_experiments['npd'] = 0.7
 
     # Define free parameters
     model.cell.length_a.free = True
@@ -90,22 +85,36 @@
     expt1.linked_phases['pbso4'].scale.free = True
     expt2.linked_phases['pbso4'].scale.free = True
 
-    # Start fitting
-    project.analysis.fit()
-    project.analysis.show_meas_vs_calc_chart(expt_name='npd', x_min=62, x_max=66, show_residual=True)
-    project.analysis.show_meas_vs_calc_chart(expt_name='xrd', x_min=26, x_max=28, show_residual=True)
-
-    # Compare fit quality
-    chi_squared = project.analysis.fit_results.reduced_chi_square
-    assert_almost_equal(chi_squared, 14.4, decimal=1)
-
-<<<<<<< HEAD
+    # 1st fitting
+    project.analysis.fit_mode = 'single'  # Default
+    project.analysis.fit()
+    assert_almost_equal(project.analysis.fit_results.reduced_chi_square, 26.05, decimal=1)
+
+    # 2nd fitting
+    project.analysis.fit_mode = 'joint'
+    project.analysis.fit()
+    assert_almost_equal(project.analysis.fit_results.reduced_chi_square, 21.09, decimal=1)
+
+    # 3rd fitting
+    project.analysis.joint_fit_experiments['xrd'].weight = 0.5  # Default
+    project.analysis.joint_fit_experiments['npd'].weight = 0.5  # Default
+    project.analysis.fit_mode = 'joint'
+    project.analysis.fit()
+    assert_almost_equal(project.analysis.fit_results.reduced_chi_square, 21.09, decimal=1)
+
+    # 4th fitting
+    project.analysis.joint_fit_experiments['xrd'].weight = 0.3
+    project.analysis.joint_fit_experiments['npd'].weight = 0.7
+    project.analysis.fit_mode = 'joint'
+    project.analysis.fit()
+    assert_almost_equal(project.analysis.fit_results.reduced_chi_square, 14.39, decimal=1)
+
 def test_basic_usage_joint_fit_neutron_xray_pd_cwl_pbso4() -> None:
     ###############################################################################
     # In this section, users will learn how to create a project and define
     # its metadata.
     ###############################################################################
-
+    
     print(ed.chapter('Step 1: Create a Project'))
 
     # Create a new project
@@ -414,14 +423,6 @@
     print(ed.chapter('Step 5: Summary'))
     project.summary.show_report()
 
-=======
-    # Results should be different if weights are changed
-    project.analysis.joint_fit_experiments['xrd'] = 0.9
-    project.analysis.joint_fit_experiments['npd'] = 0.1
->>>>>>> 48f365c8
-
-    project.analysis.fit()
-    assert not isclose(chi_squared, 14.4)
-    
+
 if __name__ == '__main__':
     test_joint_fit_neutron_xray_pd_cwl_pbso4()
from easydiffraction.core.objects import (
    Descriptor,
    Component,
    Collection
)


class Constraint(Component):
    @property
    def category_key(self):
        return "constraint"

    @property
    def cif_category_key(self):
        return "constraint"

    def __init__(self,
                 lhs_alias: str,
                 rhs_expr: str) -> None:
        super().__init__()

<<<<<<< HEAD
        self.lhs_alias = Descriptor(
=======
        self.id: Descriptor = Descriptor(
            value=id,
            name="id",
            cif_name="id"
        )
        self.lhs_alias: Descriptor = Descriptor(
>>>>>>> 53f3dd3d
            value=lhs_alias,
            name="lhs_alias",
            cif_name="lhs_alias"
        )
        self.rhs_expr: Descriptor = Descriptor(
            value=rhs_expr,
            name="rhs_expr",
            cif_name="rhs_expr"
        )

<<<<<<< HEAD
        # Select which of the input parameters is used for the
        # as ID for the whole object
        self._entry_id = lhs_alias

        # Lock further attribute additions to prevent
        # accidental modifications by users
        self._locked = True
=======
    @property
    def cif_category_key(self) -> str:
        return "constraint_expression"

    @property
    def category_key(self) -> str:
        return "constraint_expression"

    @property
    def _entry_id(self) -> str:
        return self.id.value
>>>>>>> 53f3dd3d


class Constraints(Collection):
    @property
    def _type(self) -> str:
        return "category"  # datablock or category

<<<<<<< HEAD
    @property
    def _child_class(self):
        return Constraint
=======
    def add(self,
            id: str,
            lhs_alias: str,
            rhs_expr: str) -> None:
        expression_obj = ConstraintExpression(id, lhs_alias, rhs_expr)
        self._items[expression_obj.id.value] = expression_obj
>>>>>>> 53f3dd3d
<|MERGE_RESOLUTION|>--- conflicted
+++ resolved
@@ -1,3 +1,5 @@
+from typing import Type
+
 from easydiffraction.core.objects import (
     Descriptor,
     Component,
@@ -7,11 +9,11 @@
 
 class Constraint(Component):
     @property
-    def category_key(self):
+    def category_key(self) -> str:
         return "constraint"
 
     @property
-    def cif_category_key(self):
+    def cif_category_key(self) -> str:
         return "constraint"
 
     def __init__(self,
@@ -19,16 +21,7 @@
                  rhs_expr: str) -> None:
         super().__init__()
 
-<<<<<<< HEAD
-        self.lhs_alias = Descriptor(
-=======
-        self.id: Descriptor = Descriptor(
-            value=id,
-            name="id",
-            cif_name="id"
-        )
         self.lhs_alias: Descriptor = Descriptor(
->>>>>>> 53f3dd3d
             value=lhs_alias,
             name="lhs_alias",
             cif_name="lhs_alias"
@@ -39,7 +32,6 @@
             cif_name="rhs_expr"
         )
 
-<<<<<<< HEAD
         # Select which of the input parameters is used for the
         # as ID for the whole object
         self._entry_id = lhs_alias
@@ -47,19 +39,6 @@
         # Lock further attribute additions to prevent
         # accidental modifications by users
         self._locked = True
-=======
-    @property
-    def cif_category_key(self) -> str:
-        return "constraint_expression"
-
-    @property
-    def category_key(self) -> str:
-        return "constraint_expression"
-
-    @property
-    def _entry_id(self) -> str:
-        return self.id.value
->>>>>>> 53f3dd3d
 
 
 class Constraints(Collection):
@@ -67,15 +46,6 @@
     def _type(self) -> str:
         return "category"  # datablock or category
 
-<<<<<<< HEAD
     @property
-    def _child_class(self):
-        return Constraint
-=======
-    def add(self,
-            id: str,
-            lhs_alias: str,
-            rhs_expr: str) -> None:
-        expression_obj = ConstraintExpression(id, lhs_alias, rhs_expr)
-        self._items[expression_obj.id.value] = expression_obj
->>>>>>> 53f3dd3d
+    def _child_class(self) -> Type[Constraint]:
+        return Constraint
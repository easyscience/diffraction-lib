from easydiffraction.core.objects import (
    Descriptor,
    Component,
    Collection
)


<<<<<<< HEAD
class Alias(Component):
    @property
    def category_key(self):
        return "alias"

    @property
    def cif_category_key(self):
        return "alias"

    def __init__(self,
                 label: str,
                 param_uid: str):
        super().__init__()

        self.label = Descriptor(
            value=label,
            name="label",
            cif_name="label"
        )
        self.param_uid = Descriptor(
            value=param_uid,
            name="param_uid",
            cif_name="param_uid"
        )
=======
class ConstraintAlias(Component):
    def __init__(self, alias: str, param: Parameter) -> None:
        super().__init__()

        self.alias: Descriptor = Descriptor(
            value=alias,
            name="alias",
            cif_name="alias"
        )
        self.param: Parameter = param

    @property
    def cif_category_key(self) -> str:
        return "constraint_alias"

    @property
    def category_key(self) -> str:
        return "constraint_alias"

    @property
    def _entry_id(self) -> str:
        return self.alias.value
>>>>>>> 53f3dd3d

        # Select which of the input parameters is used for the
        # as ID for the whole object
        self._entry_id = label

        # Lock further attribute additions to prevent
        # accidental modifications by users
        self._locked = True


class Aliases(Collection):
    @property
    def _type(self) -> str:
        return "category"  # datablock or category

<<<<<<< HEAD
    @property
    def _child_class(self):
        return Alias
=======
    def add(self, alias: str, param: Parameter) -> None:
        alias_obj = ConstraintAlias(alias, param)
        self._items[alias_obj.alias.value] = alias_obj
>>>>>>> 53f3dd3d
<|MERGE_RESOLUTION|>--- conflicted
+++ resolved
@@ -1,3 +1,5 @@
+from typing import Type
+
 from easydiffraction.core.objects import (
     Descriptor,
     Component,
@@ -5,55 +7,30 @@
 )
 
 
-<<<<<<< HEAD
 class Alias(Component):
     @property
-    def category_key(self):
+    def category_key(self) -> str:
         return "alias"
 
     @property
-    def cif_category_key(self):
+    def cif_category_key(self) -> str:
         return "alias"
 
     def __init__(self,
                  label: str,
-                 param_uid: str):
+                 param_uid: str) -> None:
         super().__init__()
 
-        self.label = Descriptor(
+        self.label: Descriptor = Descriptor(
             value=label,
             name="label",
             cif_name="label"
         )
-        self.param_uid = Descriptor(
+        self.param_uid: Descriptor = Descriptor(
             value=param_uid,
             name="param_uid",
             cif_name="param_uid"
         )
-=======
-class ConstraintAlias(Component):
-    def __init__(self, alias: str, param: Parameter) -> None:
-        super().__init__()
-
-        self.alias: Descriptor = Descriptor(
-            value=alias,
-            name="alias",
-            cif_name="alias"
-        )
-        self.param: Parameter = param
-
-    @property
-    def cif_category_key(self) -> str:
-        return "constraint_alias"
-
-    @property
-    def category_key(self) -> str:
-        return "constraint_alias"
-
-    @property
-    def _entry_id(self) -> str:
-        return self.alias.value
->>>>>>> 53f3dd3d
 
         # Select which of the input parameters is used for the
         # as ID for the whole object
@@ -69,12 +46,6 @@
     def _type(self) -> str:
         return "category"  # datablock or category
 
-<<<<<<< HEAD
     @property
-    def _child_class(self):
+    def _child_class(self) -> Type[Alias]:
         return Alias
-=======
-    def add(self, alias: str, param: Parameter) -> None:
-        alias_obj = ConstraintAlias(alias, param)
-        self._items[alias_obj.alias.value] = alias_obj
->>>>>>> 53f3dd3d

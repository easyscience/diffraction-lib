from typing import Type

from easydiffraction.core.objects import (
    Descriptor,
    Component,
    Collection
)


class Alias(Component):
    @property
<<<<<<< HEAD
    def category_key(self):
        return "alias"

    @property
    def cif_category_key(self):
        return "alias"

    def __init__(self,
                 label: str,
                 param_uid: str):
        super().__init__()

        self.label = Descriptor(
            value=label,
            name="label",
            cif_name="label"
        )
        self.param_uid = Descriptor(
            value=param_uid,
            name="param_uid",
            cif_name="param_uid"
        )
=======
    def category_key(self) -> str:
        return "alias"

    @property
    def cif_category_key(self) -> str:
        return "alias"

    def __init__(self,
                 label: str,
                 param_uid: str) -> None:
        super().__init__()

        self.label: Descriptor = Descriptor(
            value=label,
            name="label",
            cif_name="label"
        )
        self.param_uid: Descriptor = Descriptor(
            value=param_uid,
            name="param_uid",
            cif_name="param_uid"
        )

        # Select which of the input parameters is used for the
        # as ID for the whole object
        self._entry_id = label

        # Lock further attribute additions to prevent
        # accidental modifications by users
        self._locked = True
>>>>>>> fd02c697

        # Select which of the input parameters is used for the
        # as ID for the whole object
        self._entry_id = label

<<<<<<< HEAD
        # Lock further attribute additions to prevent
        # accidental modifications by users
        self._locked = True


=======
>>>>>>> fd02c697
class Aliases(Collection):
    @property
    def _type(self) -> str:
        return "category"  # datablock or category

    @property
<<<<<<< HEAD
    def _child_class(self):
        return Alias
=======
    def _child_class(self) -> Type[Alias]:
        return Alias
>>>>>>> fd02c697
<|MERGE_RESOLUTION|>--- conflicted
+++ resolved
@@ -9,30 +9,6 @@
 
 class Alias(Component):
     @property
-<<<<<<< HEAD
-    def category_key(self):
-        return "alias"
-
-    @property
-    def cif_category_key(self):
-        return "alias"
-
-    def __init__(self,
-                 label: str,
-                 param_uid: str):
-        super().__init__()
-
-        self.label = Descriptor(
-            value=label,
-            name="label",
-            cif_name="label"
-        )
-        self.param_uid = Descriptor(
-            value=param_uid,
-            name="param_uid",
-            cif_name="param_uid"
-        )
-=======
     def category_key(self) -> str:
         return "alias"
 
@@ -63,30 +39,13 @@
         # Lock further attribute additions to prevent
         # accidental modifications by users
         self._locked = True
->>>>>>> fd02c697
-
-        # Select which of the input parameters is used for the
-        # as ID for the whole object
-        self._entry_id = label
-
-<<<<<<< HEAD
-        # Lock further attribute additions to prevent
-        # accidental modifications by users
-        self._locked = True
 
 
-=======
->>>>>>> fd02c697
 class Aliases(Collection):
     @property
     def _type(self) -> str:
         return "category"  # datablock or category
 
     @property
-<<<<<<< HEAD
-    def _child_class(self):
-        return Alias
-=======
     def _child_class(self) -> Type[Alias]:
         return Alias
->>>>>>> fd02c697

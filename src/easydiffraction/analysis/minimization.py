--- conflicted
+++ resolved
@@ -67,16 +67,11 @@
         # will be half as large as expected.
         _weights *= N_experiments / np.sum(_weights)   
         residuals = []
-<<<<<<< HEAD
-
+        
         for (expt_id, experiment), weight in zip(experiments._items.items(), _weights):
-            y_calc = calculator.calculate_pattern(sample_models, experiment)
-=======
-        for expt_id, experiment in experiments._items.items():
             y_calc = calculator.calculate_pattern(sample_models,
                                                   experiment,
                                                   called_by_minimizer=True)  # True False
->>>>>>> 5099ecc5
             y_meas = experiment.datastore.pattern.meas
             y_meas_su = experiment.datastore.pattern.meas_su
             diff = (y_meas - y_calc) / y_meas_su

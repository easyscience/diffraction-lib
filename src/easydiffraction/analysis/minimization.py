# SPDX-FileCopyrightText: 2021-2025 EasyDiffraction Python Library contributors <https://github.com/easyscience/diffraction-lib>
# SPDX-License-Identifier: BSD-3-Clause

from typing import Any
from typing import Dict
from typing import List
from typing import Optional

import numpy as np

from easydiffraction.analysis.calculators.calculator_base import CalculatorBase
from easydiffraction.core.objects import Parameter
from easydiffraction.experiments.experiments import Experiments
from easydiffraction.sample_models.sample_models import SampleModels

from ..analysis.reliability_factors import get_reliability_inputs
from .minimizers.minimizer_base import FitResults
from .minimizers.minimizer_factory import MinimizerFactory


class DiffractionMinimizer:
    """
    Handles the fitting workflow using a pluggable minimizer.
    """

    def __init__(self, selection: str = 'lmfit (leastsq)') -> None:
        self.selection: str = selection
        self.engine: str = selection.split(' ')[0]  # Extracts 'lmfit' or 'dfols'
        self.minimizer = MinimizerFactory.create_minimizer(selection)
        self.results: Optional[FitResults] = None

    def fit(
        self,
        sample_models: SampleModels,
        experiments: Experiments,
        calculator: Any,
        weights: Optional[np.array] = None,
    ) -> None:
        """
        Run the fitting process.

        Args:
            sample_models: Collection of sample models.
            experiments: Collection of experiments.
            calculator: The calculator to use for pattern generation.
            weights: Optional weights for joint fitting.

        """
        params = sample_models.get_free_params() + experiments.get_free_params()

        if not params:
            print('⚠️ No parameters selected for fitting.')
            return None

        for param in params:
            param.start_value = param.value

        def objective_function(engine_params: Dict[str, Any]) -> np.ndarray:
            return self._residual_function(
                engine_params=engine_params,
                parameters=params,
                sample_models=sample_models,
                experiments=experiments,
                calculator=calculator,
                weights=weights,
            )

        # Perform fitting
        self.results = self.minimizer.fit(params, objective_function)

        # Post-fit processing
        self._process_fit_results(sample_models, experiments, calculator)

    def _process_fit_results(
        self,
        sample_models: SampleModels,
        experiments: Experiments,
        calculator: CalculatorBase,
    ) -> None:
        """
        Collect reliability inputs and display results after fitting.

        Args:
            sample_models: Collection of sample models.
            experiments: Collection of experiments.
            calculator: The calculator used for pattern generation.
        """
        y_obs, y_calc, y_err = get_reliability_inputs(
            sample_models,
            experiments,
            calculator,
        )

        # Placeholder for future f_obs / f_calc retrieval
        f_obs, f_calc = None, None

        if self.results:
            self.results.display_results(
                y_obs=y_obs,
                y_calc=y_calc,
                y_err=y_err,
                f_obs=f_obs,
                f_calc=f_calc,
            )

    def _collect_free_parameters(
        self,
        sample_models: SampleModels,
        experiments: Experiments,
    ) -> List[Parameter]:
        """
        Collect free parameters from sample models and experiments.

        Args:
            sample_models: Collection of sample models.
            experiments: Collection of experiments.

        Returns:
            List of free parameters.
        """
        free_params: List[Parameter] = sample_models.get_free_params() + experiments.get_free_params()
        return free_params

    def _residual_function(
        self,
        engine_params: Dict[str, Any],
        parameters: List[Parameter],
        sample_models: SampleModels,
        experiments: Experiments,
        calculator: CalculatorBase,
        weights: Optional[np.array] = None,
    ) -> np.ndarray:
        """
        Residual function computes the difference between measured and calculated patterns.
        It updates the parameter values according to the optimizer-provided engine_params.

        Args:
            engine_params: Engine-specific parameter dict.
            parameters: List of parameters being optimized.
            sample_models: Collection of sample models.
            experiments: Collection of experiments.
            calculator: The calculator to use for pattern generation.
            weights: Optional weights for joint fitting.

        Returns:
            Array of weighted residuals.
        """
        # Sync parameters back to objects
        self.minimizer._sync_result_to_parameters(parameters, engine_params)

        # Prepare weights for joint fitting
        num_expts: int = len(experiments.ids)
        if weights is None:
            _weights = np.ones(num_expts)
        else:
            _weights_list: List[float] = []
            for id in experiments.ids:
                _weight = weights._items[id].weight.value
                _weights_list.append(_weight)
            _weights = np.array(_weights_list, dtype=np.float64)

        # Normalize weights so they sum to num_expts
        # We should obtain the same reduced chi_squared when a single dataset is split into
        # two parts and fit together. If weights sum to one, then reduced chi_squared
        # will be half as large as expected.
        _weights *= num_expts / np.sum(_weights)
        residuals: List[float] = []

        for (expt_id, experiment), weight in zip(experiments._items.items(), _weights):
            # Calculate the difference between measured and calculated patterns
            calculator.calculate_pattern(
                sample_models,
                experiment,
                called_by_minimizer=True,
            )
<<<<<<< HEAD
            y_calc: np.ndarray = experiment.datastore.pattern.calc
            y_meas: np.ndarray = experiment.datastore.pattern.meas
            y_meas_su: np.ndarray = experiment.datastore.pattern.meas_su
=======
            y_meas: np.ndarray = experiment.datastore.meas
            y_meas_su: np.ndarray = experiment.datastore.meas_su
>>>>>>> 48538a35
            diff = (y_meas - y_calc) / y_meas_su

            # Residuals are squared before going into reduced chi-squared
            diff *= np.sqrt(weight)

            # Append the residuals for this experiment
            residuals.extend(diff)

        return self.minimizer.tracker.track(np.array(residuals), parameters)<|MERGE_RESOLUTION|>--- conflicted
+++ resolved
@@ -173,14 +173,9 @@
                 experiment,
                 called_by_minimizer=True,
             )
-<<<<<<< HEAD
-            y_calc: np.ndarray = experiment.datastore.pattern.calc
-            y_meas: np.ndarray = experiment.datastore.pattern.meas
-            y_meas_su: np.ndarray = experiment.datastore.pattern.meas_su
-=======
+            y_calc: np.ndarray = experiment.datastore.calc
             y_meas: np.ndarray = experiment.datastore.meas
             y_meas_su: np.ndarray = experiment.datastore.meas_su
->>>>>>> 48538a35
             diff = (y_meas - y_calc) / y_meas_su
 
             # Residuals are squared before going into reduced chi-squared

from __future__ import annotations
import pandas as pd
import numpy as np
from tabulate import tabulate
from typing import List, Optional, Union

from easydiffraction.utils.formatting import (
    paragraph,
    warning
)
from easydiffraction.utils.chart_plotter import (
    ChartPlotter,
    DEFAULT_HEIGHT
)
from easydiffraction.core.objects import (
    Descriptor,
    Parameter
)
from easydiffraction.core.singletons import ConstraintsHandler
from easydiffraction.experiments.experiments import Experiments

from .collections.aliases import Aliases
from .collections.constraints import Constraints
from .collections.joint_fit_experiments import JointFitExperiments
from .calculators.calculator_factory import CalculatorFactory
from .minimization import DiffractionMinimizer
from .minimizers.minimizer_factory import MinimizerFactory


class Analysis:
    _calculator = CalculatorFactory.create_calculator('cryspy')

    def __init__(self, project: Project) -> None:
        self.project = project
        self.aliases = Aliases()
        self.constraints = Constraints()
        self.constraints_handler = ConstraintsHandler.get()
        self.calculator = Analysis._calculator  # Default calculator shared by project
        self._calculator_key: str = 'cryspy'  # Added to track the current calculator
        self._fit_mode: str = 'single'
        self.fitter = DiffractionMinimizer('lmfit (leastsq)')

    def _get_params_as_dataframe(self, params: List[Union[Descriptor, Parameter]]) -> pd.DataFrame:
        """
        Convert a list of parameters to a DataFrame.

        Args:
            params: List of Descriptor or Parameter objects.

        Returns:
            A pandas DataFrame containing parameter information.
        """
        rows = []
        for param in params:
            common_attrs = {}
            if isinstance(param, (Descriptor, Parameter)):
                common_attrs = {
                    'datablock': param.datablock_id,
                    'category': param.category_key,
                    'entry': param.collection_entry_id,
                    'parameter': param.name,
                    'value': param.value,
                    'units': param.units,
                    'fittable': False
                }
            param_attrs = {}
            if isinstance(param, Parameter):
                param_attrs = {
                    'fittable': True,
                    'free': param.free,
                    'min': param.min,
                    'max': param.max,
                    'uncertainty': f"{param.uncertainty:.4f}" if param.uncertainty else "",
                    'value': f"{param.value:.4f}",
                    'units': param.units,
                }
            row = common_attrs | param_attrs
            rows.append(row)

        dataframe = pd.DataFrame(rows)

        return dataframe

    def _show_params(self, dataframe: pd.DataFrame, column_headers: List[str]) -> None:
        """
        Display parameters in a tabular format.

        Args:
            dataframe: The pandas DataFrame containing parameter information.
            column_headers: List of column headers to display.
        """
        dataframe = dataframe[column_headers]
        indices = range(1, len(dataframe) + 1)  # Force starting from 1

        print(tabulate(dataframe,
                       headers=column_headers,
                       tablefmt="fancy_outline",
                       showindex=indices))

    def show_all_params(self) -> None:
        sample_models_params = self.project.sample_models.get_all_params()
        experiments_params = self.project.experiments.get_all_params()

        if not sample_models_params and not experiments_params:
            print(warning(f"No parameters found."))
            return

        column_headers = ['datablock',
                          'category',
                          'entry',
                          'parameter',
                          'value',
                          'fittable']

        print(paragraph("All parameters for all sample models (🧩 data blocks)"))
        sample_models_dataframe = self._get_params_as_dataframe(sample_models_params)
        self._show_params(sample_models_dataframe, column_headers=column_headers)

        print(paragraph("All parameters for all experiments (🔬 data blocks)"))
        experiments_dataframe = self._get_params_as_dataframe(experiments_params)
        self._show_params(experiments_dataframe, column_headers=column_headers)

    def show_fittable_params(self) -> None:
        sample_models_params = self.project.sample_models.get_fittable_params()
        experiments_params = self.project.experiments.get_fittable_params()

        if not sample_models_params and not experiments_params:
            print(warning(f"No fittable parameters found."))
            return

        column_headers = ['datablock',
                          'category',
                          'entry',
                          'parameter',
                          'value',
                          'uncertainty',
                          'units',
                          'free']

        print(paragraph("Fittable parameters for all sample models (🧩 data blocks)"))
        sample_models_dataframe = self._get_params_as_dataframe(sample_models_params)
        self._show_params(sample_models_dataframe, column_headers=column_headers)

        print(paragraph("Fittable parameters for all experiments (🔬 data blocks)"))
        experiments_dataframe = self._get_params_as_dataframe(experiments_params)
        self._show_params(experiments_dataframe, column_headers=column_headers)

    def show_free_params(self) -> None:
        sample_models_params = self.project.sample_models.get_free_params()
        experiments_params = self.project.experiments.get_free_params()
        free_params = sample_models_params + experiments_params

        if not free_params:
            print(warning(f"No free parameters found."))
            return

        column_headers = ['datablock',
                          'category',
                          'entry',
                          'parameter',
                          'value',
                          'uncertainty',
                          'min',
                          'max',
                          'units']

        print(paragraph("Free parameters for both sample models (🧩 data blocks) and experiments (🔬 data blocks)"))
        dataframe = self._get_params_as_dataframe(free_params)
        self._show_params(dataframe, column_headers=column_headers)

    def how_to_access_parameters(self, show_description: bool = False) -> None:
        sample_models_params = self.project.sample_models.get_all_params()
        experiments_params = self.project.experiments.get_all_params()
        params = {'sample_models': sample_models_params,
                  'experiments': experiments_params}

        if not params:
            print(warning(f"No parameters found."))
            return

        project_varname = self.project._varname

        rows = []
        for datablock_type, params in params.items():
            for param in params:
                if isinstance(param, (Descriptor, Parameter)):
                    datablock_id = param.datablock_id
                    category_key = param.category_key
                    entry_id = param.collection_entry_id
                    param_key = param.name
                    description = param.description
                    variable = f"{project_varname}.{datablock_type}['{datablock_id}'].{category_key}"
                    if entry_id:
                        variable += f"['{entry_id}']"
                    variable += f".{param_key}"
                    uid = param._generate_human_readable_unique_id()
                    rows.append({'Code variable': variable,
                                 'Unique ID for CIF': uid,
                                 'Description': description})

        dataframe = pd.DataFrame(rows)

        column_headers = ['Code variable', 'Unique ID for CIF']
        if show_description:
            column_headers.append('description')
        dataframe = dataframe[column_headers]

        indices = range(1, len(dataframe) + 1)  # Force starting from 1

        print(paragraph("How to access parameters"))
        print("You can access parameters using the following syntax. "
              "Just copy and paste it from the table below:")

        print(tabulate(dataframe,
                       headers=column_headers,
                       tablefmt="fancy_outline",
                       showindex=indices))

    def show_current_calculator(self) -> None:
        print(paragraph("Current calculator"))
        print(self.current_calculator)

    @staticmethod
    def show_supported_calculators() -> None:
        CalculatorFactory.show_supported_calculators()

    @property
    def current_calculator(self) -> str:
        return self._calculator_key

    @current_calculator.setter
    def current_calculator(self, calculator_name: str) -> None:
        calculator = CalculatorFactory.create_calculator(calculator_name)
        if calculator is None:
            return
        self.calculator = calculator
        self._calculator_key = calculator_name
        print(paragraph("Current calculator changed to"))
        print(self.current_calculator)

    def show_current_minimizer(self) -> None:
        print(paragraph("Current minimizer"))
        print(self.current_minimizer)

    @staticmethod
    def show_available_minimizers() -> None:
        MinimizerFactory.show_available_minimizers()

    @property
    def current_minimizer(self) -> Optional[str]:
        return self.fitter.selection if self.fitter else None

    @current_minimizer.setter
    def current_minimizer(self, selection: str) -> None:
        self.fitter = DiffractionMinimizer(selection)
        print(paragraph(f"Current minimizer changed to"))
        print(self.current_minimizer)

    @property
    def fit_mode(self) -> str:
        return self._fit_mode

    @fit_mode.setter
    def fit_mode(self, strategy: str) -> None:
        if strategy not in ['single', 'joint']:
            raise ValueError("Fit mode must be either 'single' or 'joint'")
        self._fit_mode = strategy
        if strategy == 'joint':
            if not hasattr(self, 'joint_fit_experiments'):
                # Pre-populate all experiments with weight 0.5
                self.joint_fit_experiments = JointFitExperiments()
                for id in self.project.experiments.ids:
                    self.joint_fit_experiments.add(id, weight=0.5)
        print(paragraph("Current fit mode changed to"))
        print(self._fit_mode)

    def show_available_fit_modes(self) -> None:
        strategies = [
            {
                "Strategy": "single",
                "Description": "Independent fitting of each experiment; no shared parameters"},
            {
                "Strategy": "joint",
                "Description": "Simultaneous fitting of all experiments; some parameters are shared"
            },
        ]
        print(paragraph("Available fit modes"))
        print(tabulate(strategies, headers="keys", tablefmt="fancy_outline", showindex=False))

    def show_current_fit_mode(self) -> None:
        print(paragraph("Current fit mode"))
        print(self.fit_mode)

    def calculate_pattern(self, expt_name: str) -> Optional[np.ndarray]:
        """
        Calculate the diffraction pattern for a given experiment.

        Args:
            expt_name: The name of the experiment.

        Returns:
            The calculated pattern as a pandas DataFrame.
        """
        experiment = self.project.experiments[expt_name]
        sample_models = self.project.sample_models
        calculated_pattern = self.calculator.calculate_pattern(sample_models, experiment)
        return calculated_pattern

    def show_constraints(self) -> None:
        constraints_dict = self.constraints._items

        if not self.constraints._items:
            print(warning(f"No constraints defined."))
            return

        rows = []
        for constraint in constraints_dict.values():
            row = {
                'lhs_alias': constraint.lhs_alias.value,
                'rhs_expr': constraint.rhs_expr.value,
                'full expression': f'{constraint.lhs_alias.value} = {constraint.rhs_expr.value}'
            }
            rows.append(row)

        dataframe = pd.DataFrame(rows)
        indices = range(1, len(dataframe) + 1)  # Force starting from 1

        print(paragraph(f"User defined constraints"))
        print(tabulate(dataframe,
                       headers=dataframe.columns,
                       tablefmt="fancy_outline",
<<<<<<< HEAD
                       showindex=indices))
=======
                       showindex=False))

    def _update_uid_map(self) -> None:
        """
        Update the UID map for accessing parameters by UID.
        This is needed for adding or removing constraints.
        """
        sample_models_params = self.project.sample_models.get_all_params()
        experiments_params = self.project.experiments.get_all_params()
        params = sample_models_params + experiments_params

        UidMapHandler.get().set_uid_map(params)
>>>>>>> 53f3dd3d

    def apply_constraints(self) -> None:
        if not self.constraints._items:
            print(warning(f"No constraints defined."))
            return

        self.constraints_handler.set_aliases(self.aliases)
        self.constraints_handler.set_constraints(self.constraints)

        sample_models_params = self.project.sample_models.get_fittable_params()
        experiments_params = self.project.experiments.get_fittable_params()
        fittable_params = sample_models_params + experiments_params

        self.constraints_handler.apply(parameters=fittable_params)

    def show_calc_chart(self, expt_name: str, x_min: Optional[float] = None, x_max: Optional[float] = None) -> None:
        self.calculate_pattern(expt_name)

        experiment = self.project.experiments[expt_name]
        pattern = experiment.datastore.pattern

        plotter = ChartPlotter()
        plotter.plot(
            y_values_list=[pattern.calc],
            x_values=pattern.x,
            x_min=x_min,
            x_max=x_max,
            title=paragraph(f"Calculated data for experiment 🔬 '{expt_name}'"),
            labels=['calc']
        )

    def show_meas_vs_calc_chart(self,
                                expt_name: str,
                                x_min: Optional[float] = None,
                                x_max: Optional[float] = None,
                                show_residual: bool = False,
                                chart_height: int = DEFAULT_HEIGHT) -> None:
        experiment = self.project.experiments[expt_name]

        self.calculate_pattern(expt_name)

        pattern = experiment.datastore.pattern

        if pattern.meas is None or pattern.calc is None or pattern.x is None:
            print(f"No data available for {expt_name}. Cannot display chart.")
            return

        series = [pattern.meas, pattern.calc]
        labels = ['meas', 'calc']

        if show_residual:
            residual = pattern.meas - pattern.calc
            series.append(residual)
            labels.append('residual')

        plotter = ChartPlotter(height=chart_height)
        plotter.plot(
            y_values_list=series,
            x_values=pattern.x,
            x_min=x_min,
            x_max=x_max,
            title=paragraph(f"Measured vs Calculated data for experiment 🔬 '{expt_name}'"),
            labels=labels
        )

    def fit(self) -> None:
        sample_models = self.project.sample_models
        if not sample_models:
            print("No sample models found in the project. Cannot run fit.")
            return

        experiments = self.project.experiments
        if not experiments:
            print("No experiments found in the project. Cannot run fit.")
            return

        calculator = self.calculator
        if not calculator:
            print("No calculator is set. Cannot run fit.")
            return

        # Run the fitting process
        experiment_ids = experiments.ids

        if self.fit_mode == 'joint':
            print(paragraph(f"Using all experiments 🔬 {experiment_ids} for '{self.fit_mode}' fitting"))
            self.fitter.fit(sample_models, experiments, calculator, weights=self.joint_fit_experiments)
        elif self.fit_mode == 'single':
            for expt_name in experiments.ids:
                print(paragraph(f"Using experiment 🔬 '{expt_name}' for '{self.fit_mode}' fitting"))
                experiment = experiments[expt_name]
                dummy_experiments = Experiments()  # TODO: Find a better name
                dummy_experiments.add(experiment)
                self.fitter.fit(sample_models, dummy_experiments, calculator)
        else:
            raise NotImplementedError(f"Fit mode {self.fit_mode} not implemented yet.")

        # After fitting, get the results
        self.fit_results = self.fitter.results

<<<<<<< HEAD
    def as_cif(self):
        current_minimizer = self.current_minimizer
        if " " in current_minimizer:
            current_minimizer = f'"{current_minimizer}"'

=======
    def as_cif(self) -> str:
>>>>>>> 53f3dd3d
        lines = []
        lines.append(f"_analysis.calculator_engine  {self.current_calculator}")
        lines.append(f"_analysis.fitting_engine  {current_minimizer}")
        lines.append(f"_analysis.fit_mode  {self.fit_mode}")

        lines.append("")
        lines.append(self.aliases.as_cif())

        lines.append("")
        lines.append(self.constraints.as_cif())

        return "\n".join(lines)

    def show_as_cif(self) -> None:
        cif_text = self.as_cif()
        lines = cif_text.splitlines()
        max_width = max(len(line) for line in lines)
        padded_lines = [f"│ {line.ljust(max_width)} │" for line in lines]
        top = f"╒{'═' * (max_width + 2)}╕"
        bottom = f"╘{'═' * (max_width + 2)}╛"

        print(paragraph(f"Analysis 🧮 info as cif"))
        print(top)
        print("\n".join(padded_lines))
        print(bottom)<|MERGE_RESOLUTION|>--- conflicted
+++ resolved
@@ -329,24 +329,9 @@
         print(tabulate(dataframe,
                        headers=dataframe.columns,
                        tablefmt="fancy_outline",
-<<<<<<< HEAD
                        showindex=indices))
-=======
-                       showindex=False))
-
-    def _update_uid_map(self) -> None:
-        """
-        Update the UID map for accessing parameters by UID.
-        This is needed for adding or removing constraints.
-        """
-        sample_models_params = self.project.sample_models.get_all_params()
-        experiments_params = self.project.experiments.get_all_params()
-        params = sample_models_params + experiments_params
-
-        UidMapHandler.get().set_uid_map(params)
->>>>>>> 53f3dd3d
-
-    def apply_constraints(self) -> None:
+
+    def apply_constraints(self):
         if not self.constraints._items:
             print(warning(f"No constraints defined."))
             return
@@ -445,15 +430,11 @@
         # After fitting, get the results
         self.fit_results = self.fitter.results
 
-<<<<<<< HEAD
     def as_cif(self):
         current_minimizer = self.current_minimizer
         if " " in current_minimizer:
             current_minimizer = f'"{current_minimizer}"'
 
-=======
-    def as_cif(self) -> str:
->>>>>>> 53f3dd3d
         lines = []
         lines.append(f"_analysis.calculator_engine  {self.current_calculator}")
         lines.append(f"_analysis.fitting_engine  {current_minimizer}")

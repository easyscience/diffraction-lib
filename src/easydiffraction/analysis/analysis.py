import pandas as pd
from tabulate import tabulate

from easydiffraction.utils.formatting import (
    paragraph,
    warning
)
from easydiffraction.utils.chart_plotter import (
    ChartPlotter,
    DEFAULT_HEIGHT
)
from easydiffraction.experiments.experiments import Experiments
from easydiffraction.core.objects import (
    Descriptor,
    Parameter
)
from easydiffraction.core.singletons import (
    ConstraintsHandler,
    UidMapHandler
)

from .calculators.calculator_factory import CalculatorFactory
from .minimization import DiffractionMinimizer
from .minimizers.minimizer_factory import MinimizerFactory
from .joint_fit_experiments import JointFitExperiments


class Analysis:
    _calculator = CalculatorFactory.create_calculator('cryspy')

    def __init__(self, project):
        self.project = project
        self.constraints = ConstraintsHandler.get()
        self.calculator = Analysis._calculator  # Default calculator shared by project
        self._calculator_key = 'cryspy'  # Added to track the current calculator
        self._fit_mode = 'single'
        self.fitter = DiffractionMinimizer('lmfit (leastsq)')

    def _get_params_as_dataframe(self, params):
        """
        Convert a list of parameters to a DataFrame.
        """
        rows = []
        for param in params:
            common_attrs = {}
            if isinstance(param, (Descriptor, Parameter)):
                common_attrs = {
                    'datablock': param.datablock_id,
                    'category': param.category_key,
                    'entry': param.collection_entry_id,
                    'parameter': param.name,
                    'value': param.value,
                    'units': param.units,
                    'fittable': False
                }
            param_attrs = {}
            if isinstance(param, Parameter):
                param_attrs = {
                    'fittable': True,
                    'free': param.free,
                    'min': param.min,
                    'max': param.max,
                    'uncertainty': f"{param.uncertainty:.4f}" if param.uncertainty else "",
                    'value': f"{param.value:.4f}",
                    'units': param.units,
                }
            row = common_attrs | param_attrs
            rows.append(row)

        dataframe = pd.DataFrame(rows)

        return dataframe

    def _show_params(self, dataframe, column_headers):
        """:
        Display parameters in a tabular format.
        """
        dataframe = dataframe[column_headers]
        indices = range(1, len(dataframe) + 1)  # Force starting from 1

        print(tabulate(dataframe,
                       headers=column_headers,
                       tablefmt="fancy_outline",
                       showindex=indices))

    def show_all_params(self):
        sample_models_params = self.project.sample_models.get_all_params()
        experiments_params = self.project.experiments.get_all_params()

        if not sample_models_params and not experiments_params:
            print(warning(f"No parameters found."))
            return

        column_headers = ['datablock',
                          'category',
                          'entry',
                          'parameter',
                          'value',
                          'fittable']

        print(paragraph("All parameters for all sample models (🧩 data blocks)"))
        sample_models_dataframe = self._get_params_as_dataframe(sample_models_params)
        self._show_params(sample_models_dataframe, column_headers=column_headers)

        print(paragraph("All parameters for all experiments (🔬 data blocks)"))
        experiments_dataframe = self._get_params_as_dataframe(experiments_params)
        self._show_params(experiments_dataframe, column_headers=column_headers)

    def show_fittable_params(self):
        sample_models_params = self.project.sample_models.get_fittable_params()
        experiments_params = self.project.experiments.get_fittable_params()

        if not sample_models_params and not experiments_params:
            print(warning(f"No fittable parameters found."))
            return

        column_headers = ['datablock',
                          'category',
                          'entry',
                          'parameter',
                          'value',
                          'uncertainty',
                          'units',
                          'free']

        print(paragraph("Fittable parameters for all sample models (🧩 data blocks)"))
        sample_models_dataframe = self._get_params_as_dataframe(sample_models_params)
        self._show_params(sample_models_dataframe, column_headers=column_headers)

        print(paragraph("Fittable parameters for all experiments (🔬 data blocks)"))
        experiments_dataframe = self._get_params_as_dataframe(experiments_params)
        self._show_params(experiments_dataframe, column_headers=column_headers)

    def show_free_params(self):
        sample_models_params = self.project.sample_models.get_free_params()
        experiments_params = self.project.experiments.get_free_params()
        free_params = sample_models_params + experiments_params

        if not free_params:
            print(warning(f"No free parameters found."))
            return

        column_headers = ['datablock',
                          'category',
                          'entry',
                          'parameter',
                          'value',
                          'uncertainty',
                          'min',
                          'max',
                          'units']

        print(paragraph("Free parameters for both sample models (🧩 data blocks) and experiments (🔬 data blocks)"))
        dataframe = self._get_params_as_dataframe(free_params)
        self._show_params(dataframe, column_headers=column_headers)

    def how_to_access_parameters(self, show_description=False):
        sample_models_params = self.project.sample_models.get_all_params()
        experiments_params = self.project.experiments.get_all_params()
        params = {'sample_models': sample_models_params,
                  'experiments': experiments_params}

        if not params:
            print(warning(f"No parameters found."))
            return

        project_varname = self.project._varname

        rows = []
        for datablock_type, params in params.items():
            for param in params:
                if isinstance(param, (Descriptor, Parameter)):
                    datablock_id = param.datablock_id
                    category_key = param.category_key
                    entry_id = param.collection_entry_id
                    param_key = param.name
                    description = param.description
                    variable = f"{project_varname}.{datablock_type}['{datablock_id}'].{category_key}"
                    if entry_id:
                        variable += f"['{entry_id}']"
                    variable += f".{param_key}"
                    rows.append({'variable': variable,
                                 'description': description})

        dataframe = pd.DataFrame(rows)

        column_headers = ['variable']
        if show_description:
            column_headers = ['variable', 'description']
        dataframe = dataframe[column_headers]

        indices = range(1, len(dataframe) + 1)  # Force starting from 1

        print(paragraph("How to access parameters"))
        print("You can access parameters using the following syntax. "
              "Just copy and paste it from the table below:")

        print(tabulate(dataframe,
                       headers=column_headers,
                       tablefmt="fancy_outline",
                       showindex=indices))


    def show_current_calculator(self):
        print(paragraph("Current calculator"))
        print(self.current_calculator)

    @staticmethod
    def show_supported_calculators():
        CalculatorFactory.show_supported_calculators()

    @property
    def current_calculator(self):
        return self._calculator_key

    @current_calculator.setter
    def current_calculator(self, calculator_name):
        calculator = CalculatorFactory.create_calculator(calculator_name)
        if calculator is None:
            return
        self.calculator = calculator
        self._calculator_key = calculator_name
        print(paragraph("Current calculator changed to"))
        print(self.current_calculator)

    def show_current_minimizer(self):
        print(paragraph("Current minimizer"))
        print(self.current_minimizer)

    @staticmethod
    def show_available_minimizers():
        MinimizerFactory.show_available_minimizers()

    @property
    def current_minimizer(self):
        return self.fitter.selection if self.fitter else None

    @current_minimizer.setter
    def current_minimizer(self, selection):
        self.fitter = DiffractionMinimizer(selection)
        print(paragraph(f"Current minimizer changed to"))
        print(self.current_minimizer)

    @property
    def fit_mode(self):
        return self._fit_mode

    @fit_mode.setter
    def fit_mode(self, strategy):
        if strategy not in ['single', 'joint']:
            raise ValueError("Fit mode must be either 'single' or 'joint'")
        self._fit_mode = strategy
        if strategy == 'joint':
            if not hasattr(self, 'joint_fit_experiments'):
                # Pre-populate all experiments with weight 0.5
                self.joint_fit_experiments = JointFitExperiments()
                for id in self.project.experiments.ids:
                    self.joint_fit_experiments.add(id, weight=0.5)
        print(paragraph("Current fit mode changed to"))
        print(self._fit_mode)

    def show_available_fit_modes(self):
        strategies = [
            {
                "Strategy": "single",
                "Description": "Independent fitting of each experiment; no shared parameters"},
            {
                "Strategy": "joint",
                "Description": "Simultaneous fitting of all experiments; some parameters are shared"
            },
        ]
        print(paragraph("Available fit modes"))
        print(tabulate(strategies, headers="keys", tablefmt="fancy_outline", showindex=False))

    def show_current_fit_mode(self):
        print(paragraph("Current ffit mode"))
        print(self.fit_mode)

    def calculate_pattern(self, expt_name):
        # Pattern is calculated for the given experiment
        experiment = self.project.experiments[expt_name]
        sample_models = self.project.sample_models
        calculated_pattern = self.calculator.calculate_pattern(sample_models, experiment)
        return calculated_pattern

    def show_constraints(self):
        constraints_list = self.constraints._constraints

        if not constraints_list:
            print(warning(f"No constraints defined."))
            return

        rows = []
        for idx, constraint in enumerate(constraints_list, 1):
            row = {
                'no.': idx,
                'expression': constraint['original_expr']
            }
            rows.append(row)

        dataframe = pd.DataFrame(rows)

        print(paragraph(f"User defined constraints"))
        print(tabulate(dataframe,
                       headers=dataframe.columns,
                       tablefmt="fancy_outline",
                       showindex=False))

    def _update_uid_map(self):
        """
        Update the UID map for accessing parameters by UID.
        This is needed for adding or removing constraints.
        """
        sample_models_params = self.project.sample_models.get_all_params()
        experiments_params = self.project.experiments.get_all_params()
        params = sample_models_params + experiments_params

        uid_map_handler = UidMapHandler.get()
        uid_map_handler.set_uid_map(params=params)

    def apply_constraints(self):
        constraints_list = self.constraints._constraints

        if not constraints_list:
            print(warning(f"No constraints defined."))
            return

        sample_models_params = self.project.sample_models.get_fittable_params()
        experiments_params = self.project.experiments.get_fittable_params()
        fittable_params = sample_models_params + experiments_params

        self._update_uid_map()
        self.constraints.apply(parameters=fittable_params)

    def show_calc_chart(self, expt_name, x_min=None, x_max=None):
        self.calculate_pattern(expt_name)

        experiment = self.project.experiments[expt_name]
        pattern = experiment.datastore.pattern

        plotter = ChartPlotter()
        plotter.plot(
            y_values_list=[pattern.calc],
            x_values=pattern.x,
            x_min=x_min,
            x_max=x_max,
            title=paragraph(f"Calculated data for experiment 🔬 '{expt_name}'"),
            labels=['calc']
        )

    def show_meas_vs_calc_chart(self,
                                expt_name,
                                x_min=None,
                                x_max=None,
                                show_residual=False,
                                chart_height=DEFAULT_HEIGHT):
        experiment = self.project.experiments[expt_name]

        self.calculate_pattern(expt_name)

        pattern = experiment.datastore.pattern

        if pattern.meas is None or pattern.calc is None or pattern.x is None:
            print(f"No data available for {expt_name}. Cannot display chart.")
            return

        series = [pattern.meas, pattern.calc]
        labels = ['meas', 'calc']

        if show_residual:
            residual = pattern.meas - pattern.calc
            series.append(residual)
            labels.append('residual')

        plotter = ChartPlotter(height=chart_height)
        plotter.plot(
            y_values_list=series,
            x_values=pattern.x,
            x_min=x_min,
            x_max=x_max,
            title=paragraph(f"Measured vs Calculated data for experiment 🔬 '{expt_name}'"),
            labels=labels
        )

    def fit(self):
        sample_models = self.project.sample_models
        if not sample_models:
            print("No sample models found in the project. Cannot run fit.")
            return

        experiments = self.project.experiments
        if not experiments:
            print("No experiments found in the project. Cannot run fit.")
            return

        calculator = self.calculator
        if not calculator:
            print("No calculator is set. Cannot run fit.")
            return

        # Run the fitting process
<<<<<<< HEAD
        experiment_names = list(experiments._items.keys())

        if self.fit_mode == 'joint':
            print(paragraph(f"Using all experiments 🔬 {experiment_names} for '{self.fit_mode}' fitting"))
            self.fitter.fit(sample_models, experiments, calculator)
=======
        experiment_ids = experiments.ids

        if self.fit_mode == 'joint':
            print(paragraph(f"Using all experiments 🔬 {experiment_ids} for '{self.fit_mode}' fitting"))
            self.fitter.fit(sample_models, experiments, calculator, weights=self.joint_fit_experiments)
>>>>>>> 48f365c8
        elif self.fit_mode == 'single':
            for expt_name in list(experiments._items.keys()):
                print(paragraph(f"Using experiment 🔬 '{expt_name}' for '{self.fit_mode}' fitting"))
                experiment = experiments[expt_name]
                dummy_experiments = Experiments()  # TODO: Find a better name
                dummy_experiments.add(experiment)
                self.fitter.fit(sample_models, dummy_experiments, calculator)
        else:
            raise NotImplementedError(f"Fit mode {self.fit_mode} not implemented yet.")

        # After fitting, get the results
        self.fit_results = self.fitter.results

    def as_cif(self):
        lines = []
        lines.append(f"_analysis.calculator_engine  {self.current_calculator}")
        lines.append(f"_analysis.fitting_engine  {self.current_minimizer}")
        lines.append(f"_analysis.fit_mode  {self.fit_mode}")

        return "\n".join(lines)

    def show_as_cif(self):
        cif_text = self.as_cif()
        lines = cif_text.splitlines()
        max_width = max(len(line) for line in lines)
        padded_lines = [f"│ {line.ljust(max_width)} │" for line in lines]
        top = f"╒{'═' * (max_width + 2)}╕"
        bottom = f"╘{'═' * (max_width + 2)}╛"

        print(paragraph(f"Analysis 🧮 info as cif"))
        print(top)
        print("\n".join(padded_lines))
        print(bottom)<|MERGE_RESOLUTION|>--- conflicted
+++ resolved
@@ -399,21 +399,13 @@
             return
 
         # Run the fitting process
-<<<<<<< HEAD
-        experiment_names = list(experiments._items.keys())
-
-        if self.fit_mode == 'joint':
-            print(paragraph(f"Using all experiments 🔬 {experiment_names} for '{self.fit_mode}' fitting"))
-            self.fitter.fit(sample_models, experiments, calculator)
-=======
         experiment_ids = experiments.ids
 
         if self.fit_mode == 'joint':
             print(paragraph(f"Using all experiments 🔬 {experiment_ids} for '{self.fit_mode}' fitting"))
             self.fitter.fit(sample_models, experiments, calculator, weights=self.joint_fit_experiments)
->>>>>>> 48f365c8
         elif self.fit_mode == 'single':
-            for expt_name in list(experiments._items.keys()):
+            for expt_name in experiments.ids:
                 print(paragraph(f"Using experiment 🔬 '{expt_name}' for '{self.fit_mode}' fitting"))
                 experiment = experiments[expt_name]
                 dummy_experiments = Experiments()  # TODO: Find a better name

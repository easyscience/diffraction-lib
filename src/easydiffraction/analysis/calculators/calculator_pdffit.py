--- conflicted
+++ resolved
@@ -21,14 +21,9 @@
     # print("✅ 'pdffit' calculation engine is successfully imported.")
 except ImportError:
     # TODO: Add the following print to debug mode
-<<<<<<< HEAD
-    # print("⚠️ 'pdffit' module not found. This calculation engine will not be available.")
-    PdfFit = None
-=======
     # print("⚠️ 'pdffit' module not found. This calculation engine will
     # not be available.")
-    pdffit = None
->>>>>>> b136a4ca
+    PdfFit = None
 
 
 class PdffitCalculator(CalculatorBase):

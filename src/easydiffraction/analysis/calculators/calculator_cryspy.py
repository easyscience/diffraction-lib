--- conflicted
+++ resolved
@@ -202,15 +202,11 @@
         cryspy_sample_model_obj = str_to_globaln(cryspy_sample_model_cif)
         cryspy_obj.add_items(cryspy_sample_model_obj.items)
 
-<<<<<<< HEAD
         # Add single experiment to cryspy_obj
         cryspy_experiment_cif = self._convert_experiment_to_cryspy_cif(
             experiment,
             linked_phase=sample_model)
 
-=======
-        cryspy_experiment_cif = self._convert_experiment_to_cryspy_cif(experiment, linked_phase=sample_model)
->>>>>>> 53f3dd3d
         cryspy_experiment_obj = str_to_globaln(cryspy_experiment_cif)
         cryspy_obj.add_items(cryspy_experiment_obj.items)
 

# SPDX-FileCopyrightText: 2021-2025 EasyDiffraction contributors <https://github.com/easyscience/diffraction>
# SPDX-License-Identifier: BSD-3-Clause

import importlib
import io
import json
import os
import re
import urllib.request
import zipfile
from importlib.metadata import PackageNotFoundError
from importlib.metadata import version
from typing import List
from urllib.parse import urlparse

import numpy as np
import pandas as pd
import pooch
from packaging.version import Version
from tabulate import tabulate

try:
    import IPython
    from IPython.display import HTML
    from IPython.display import display
except ImportError:
    IPython = None

from easydiffraction.utils.formatting import error
from easydiffraction.utils.formatting import paragraph
from easydiffraction.utils.formatting import warning


def _validate_url(url: str) -> None:
    """Validate that a URL uses only safe HTTP/HTTPS schemes.

    Args:
        url: The URL to validate.

    Raises:
        ValueError: If the URL scheme is not HTTP or HTTPS.
    """
    parsed = urlparse(url)
    if parsed.scheme not in ('http', 'https'):
        raise ValueError(f"Unsafe URL scheme '{parsed.scheme}'. Only HTTP and HTTPS are allowed.")


# Single source of truth for the data repository branch.
# This can be overridden in CI or development environments.
DATA_REPO_BRANCH = (
    os.environ.get('CI_BRANCH')  # CI/dev override
    or 'master'  # Default branch for the data repository
)


def download_from_repository(
    file_name: str,
    branch: str | None = None,
    destination: str = 'data',
    overwrite: bool = False,
) -> None:
    """Download a data file from the EasyDiffraction repository on
    GitHub.

    Args:
        file_name: The file name to fetch (e.g., "NaCl.gr").
        branch: Branch to fetch from. If None, uses DATA_REPO_BRANCH.
        destination: Directory to save the file into (created if
            missing).
        overwrite: Whether to overwrite the file if it already exists.
            Defaults to False.

    Returns:
        None
    """
    file_path = os.path.join(destination, file_name)
    if os.path.exists(file_path):
        if not overwrite:
            print(warning(f"File '{file_path}' already exists and will not be overwritten."))
            return
        else:
            print(warning(f"File '{file_path}' already exists and will be overwritten."))
            os.remove(file_path)

    base = 'https://raw.githubusercontent.com'
    org = 'easyscience'
    repo = 'diffraction-lib'
    branch = branch or DATA_REPO_BRANCH  # Use the global branch variable if not provided
    path_in_repo = 'tutorials/data'
    url = f'{base}/{org}/{repo}/refs/heads/{branch}/{path_in_repo}/{file_name}'

    pooch.retrieve(
        url=url,
        known_hash=None,
        fname=file_name,
        path=destination,
    )


def package_version(package_name: str) -> str | None:
    """Get the installed version string of the specified package.

    Args:
        package_name (str): The name of the package to query.

    Returns:
        str | None: The raw version string (may include local part,
        e.g., '1.2.3+abc123'), or None if the package is not installed.
    """
    try:
        return version(package_name)
    except PackageNotFoundError:
        return None


def stripped_package_version(package_name: str) -> str | None:
    """Get the installed version of the specified package, stripped of
    any local version part.

    Returns only the public version segment (e.g., '1.2.3' or
    '1.2.3.post4'), omitting any local segment (e.g., '+d136').

    Args:
        package_name (str): The name of the package to query.

    Returns:
        str | None: The public version string, or None if the package
        is not installed.
    """
    v_str = package_version(package_name)
    if v_str is None:
        return None
    try:
        v = Version(v_str)
        return str(v.public)
    except Exception:
        return v_str


def _get_release_info(tag: str | None) -> dict | None:
    """Fetch release info from GitHub for the given tag (or latest if
    None). Uses unauthenticated API by default, but includes
    GITHUB_TOKEN from the environment if available to avoid rate
    limiting.

    Args:
        tag (str | None): The tag of the release to fetch, or None for
            latest.

    Returns:
        dict | None: The release info dictionary if retrievable, None
        otherwise.
    """
    if tag is not None:
        api_url = f'https://api.github.com/repos/easyscience/diffraction-lib/releases/tags/{tag}'
    else:
        api_url = 'https://api.github.com/repos/easyscience/diffraction-lib/releases/latest'
    try:
        _validate_url(api_url)
        headers = {}
        token = os.environ.get('GITHUB_TOKEN')
        if token:
            headers['Authorization'] = f'token {token}'

        request = urllib.request.Request(api_url, headers=headers)  # noqa: S310
        with urllib.request.urlopen(request) as response:  # noqa: S310
            return json.load(response)
    except Exception as e:
        if tag is not None:
            print(error(f'Failed to fetch release info for tag {tag}: {e}'))
        else:
            print(error(f'Failed to fetch latest release info: {e}'))
        return None


def _get_tutorial_asset(release_info: dict) -> dict | None:
    """Given a release_info dict, return the 'tutorials.zip' asset dict,
    or None.

    Args:
        release_info (dict): The release info dictionary.

    Returns:
        dict | None: The asset dictionary for 'tutorials.zip' if found,
        None otherwise.
    """
    assets = release_info.get('assets', [])
    for asset in assets:
        if asset.get('name') == 'tutorials.zip':
            return asset
    return None


def _sort_notebooks(notebooks: list[str]) -> list[str]:
    """Sorts the list of notebook filenames.

    Args:
        notebooks (list[str]): List of notebook filenames.

    Returns:
        list[str]: Sorted list of notebook filenames.
    """
    return sorted(notebooks)


def _extract_notebooks_from_asset(download_url: str) -> list[str]:
    """Download the tutorials.zip from download_url and return a sorted
    list of .ipynb file names.

    Args:
        download_url (str): URL to download the tutorials.zip asset.

    Returns:
        list[str]: Sorted list of .ipynb filenames found in the archive.
    """
    try:
        _validate_url(download_url)
        with urllib.request.urlopen(download_url) as response:  # noqa: S310
            with zipfile.ZipFile(io.BytesIO(response.read())) as zip_file:
                notebooks = [
                    os.path.basename(name)
                    for name in zip_file.namelist()
                    if name.endswith('.ipynb') and not name.endswith('/')
                ]
                return _sort_notebooks(notebooks)
    except Exception as e:
        print(error(f"Failed to download or parse 'tutorials.zip': {e}"))
        return []


def fetch_tutorial_list() -> list[str]:
    """Return a list of available tutorial notebook filenames from the
    GitHub release that matches the installed version of
    `easydiffraction`, if possible. If the version-specific release is
    unavailable, falls back to the latest release.

    This function does not fetch or display the tutorials themselves; it
    only lists the notebook filenames (e.g., '01-intro.ipynb', ...)
    found inside the 'tutorials.zip' asset of the appropriate GitHub
    release.

    Returns:
        list[str]: A sorted list of tutorial notebook filenames (without
        directories) extracted from the corresponding release's
        tutorials.zip, or an empty list if unavailable.
    """
    version_str = stripped_package_version('easydiffraction')
    tag = f'v{version_str}' if version_str is not None else None
    release_info = _get_release_info(tag)
    # Fallback to latest if tag fetch failed and tag was attempted
    if release_info is None and tag is not None:
        print(error('Falling back to latest release info...'))
        release_info = _get_release_info(None)
    if release_info is None:
        return []
    tutorial_asset = _get_tutorial_asset(release_info)
    if not tutorial_asset:
        print(error("'tutorials.zip' not found in the release."))
        return []
    download_url = tutorial_asset.get('browser_download_url')
    if not download_url:
        print(error("'browser_download_url' not found for tutorials.zip."))
        return []
    return _extract_notebooks_from_asset(download_url)


def list_tutorials():
    """List available tutorial notebooks.

    Args:
        None

    Returns:
        None
    """
    tutorials = fetch_tutorial_list()
    columns_data = [[t] for t in tutorials]
    columns_alignment = ['left']

    released_ed_version = stripped_package_version('easydiffraction')

    print(paragraph(f'📘 Tutorials available for easydiffraction v{released_ed_version}:'))
    render_table(
        columns_data=columns_data,
        columns_alignment=columns_alignment,
        show_index=True,
    )


def fetch_tutorials() -> None:
    """Download and extract the tutorials ZIP archive from the GitHub
    release matching the installed version of `easydiffraction`, if
    available. If the version-specific release is unavailable, falls
    back to the latest release.

    The archive is extracted into the current working directory and then
    removed.

    Args:
        None

    Returns:
        None
    """
    version_str = stripped_package_version('easydiffraction')
    tag = f'v{version_str}' if version_str is not None else None
    release_info = _get_release_info(tag)
    # Fallback to latest if tag fetch failed and tag was attempted
    if release_info is None and tag is not None:
        print(error('Falling back to latest release info...'))
        release_info = _get_release_info(None)
    if release_info is None:
        print(error('Unable to fetch release info.'))
        return
    tutorial_asset = _get_tutorial_asset(release_info)
    if not tutorial_asset:
        print(error("'tutorials.zip' not found in the release."))
        return
    file_url = tutorial_asset.get('browser_download_url')
    if not file_url:
        print(error("'browser_download_url' not found for tutorials.zip."))
        return
    file_name = 'tutorials.zip'
    # Validate URL for security
    _validate_url(file_url)

    print('📥 Downloading tutorial notebooks...')
    urllib.request.urlretrieve(file_url, file_name)  # noqa: S310

    print('📦 Extracting tutorials to "tutorials/"...')
    with zipfile.ZipFile(file_name, 'r') as zip_ref:
        zip_ref.extractall()

    print('🧹 Cleaning up...')
    os.remove(file_name)

    print('✅ Tutorials fetched successfully.')


def show_version() -> None:
    """Print the installed version of the easydiffraction package.

    Args:
        None

    Returns:
        None
    """
    current_ed_version = package_version('easydiffraction')
    print(paragraph(f'📘 Current easydiffraction v{current_ed_version}'))


def is_notebook() -> bool:
    """Determines if the current environment is a Jupyter Notebook.

    Returns:
        bool: True if running inside a Jupyter Notebook, False
        otherwise.
    """
    if IPython is None:
        return False
    if is_pycharm():  # Running inside PyCharm
        return False
    if is_colab():  # Running inside Google Colab
        return True

    try:
        shell = get_ipython().__class__.__name__  # noqa: F821
        if shell == 'ZMQInteractiveShell':  # Jupyter notebook or qtconsole
            return True
        elif shell == 'TerminalInteractiveShell':  # Terminal running IPython
            return False
        else:  # Other type (unlikely)
            return False
    except NameError:
        return False  # Probably standard Python interpreter


def is_pycharm() -> bool:
    """Determines if the current environment is PyCharm.

    Returns:
        bool: True if running inside PyCharm, False otherwise.
    """
    return os.environ.get('PYCHARM_HOSTED') == '1'


def is_colab() -> bool:
    """Determines if the current environment is Google Colab.

    Returns:
        bool: True if running in Google Colab PyCharm, False otherwise.
    """
    try:
        return importlib.util.find_spec('google.colab') is not None
    except ModuleNotFoundError:
        return False


def is_github_ci() -> bool:
    """Determines if the current process is running in GitHub Actions
    CI.

    Returns:
        bool: True if the environment variable ``GITHUB_ACTIONS`` is
        set (Always "true" on GitHub Actions), False otherwise.
    """
    return os.environ.get('GITHUB_ACTIONS') is not None


def render_table(
    columns_data,
    columns_alignment,
    columns_headers=None,
    show_index=False,
    display_handle=None,
):
    """Renders a table either as an HTML (in Jupyter Notebook) or ASCII
    (in terminal), with aligned columns.

    Args:
        columns_data (list): List of lists, where each inner list
            represents a row of data.
        columns_alignment (list): Corresponding text alignment for each
            column (e.g., 'left', 'center', 'right').
        columns_headers (list): List of column headers.
        show_index (bool): Whether to show the index column.
        display_handle: Optional display handle for updating in Jupyter.

    Returns:
        None
    """
    # Use pandas DataFrame for Jupyter Notebook rendering
    if is_notebook():
        # Create DataFrame
        if columns_headers is None:
            df = pd.DataFrame(columns_data)
            df.columns = range(df.shape[1])  # Ensure numeric column labels
            columns_headers = df.columns.tolist()
            skip_headers = True
        else:
            df = pd.DataFrame(columns_data, columns=columns_headers)
            skip_headers = False

        # Force starting index from 1
        if show_index:
            df.index += 1

        # Replace None/NaN values with empty strings
        df.fillna('', inplace=True)

        # Formatters for data cell alignment and replacing None with
        # empty string
        def make_formatter(align):
            return lambda x: f'<div style="text-align: {align};">{x}</div>'

        formatters = {
<<<<<<< HEAD
            col: make_formatter(align)
            for col, align in zip(
                columns_headers,
                columns_alignment,
                strict=True,
            )
=======
            col: make_formatter(align) for col, align in zip(columns_headers, columns_alignment)
>>>>>>> b136a4ca
        }

        # Convert DataFrame to HTML
        html = df.to_html(
            escape=False,
            index=show_index,
            formatters=formatters,
            border=0,
            header=not skip_headers,
        )

        # Add CSS to align the entire table to the left and show border
        html = html.replace(
            '<table class="dataframe">',
            '<table class="dataframe" '
            'style="'
            'border-collapse: collapse; '
            'border: 1px solid #515155; '
            'margin-left: 0.5em;'
            'margin-top: 0.5em;'
            'margin-bottom: 1em;'
            '">',
        )

        # Manually apply text alignment to headers
        if not skip_headers:
            for col, align in zip(columns_headers, columns_alignment, strict=True):
                html = html.replace(f'<th>{col}', f'<th style="text-align: {align};">{col}')

        # Display or update the table in Jupyter Notebook
        if display_handle is not None:
            display_handle.update(HTML(html))
        else:
            display(HTML(html))

    # Use tabulate for terminal rendering
    else:
        if columns_headers is None:
            columns_headers = []

        indices = show_index
        if show_index:
            # Force starting index from 1
            indices = range(1, len(columns_data) + 1)

        table = tabulate(
            columns_data,
            headers=columns_headers,
            tablefmt='fancy_outline',
            numalign='left',
            stralign='left',
            showindex=indices,
        )

        print(table)


def render_cif(cif_text, paragraph_title) -> None:
    """Display the CIF text as a formatted table in Jupyter Notebook or
    terminal.

    Args:
        cif_text: The CIF text to display.
        paragraph_title: The title to print above the table.

    Returns:
        None
    """
    # Split into lines and replace empty ones with a '&nbsp;'
    # (non-breaking space) to force empty lines to be rendered in
    # full height in the table. This is only needed in Jupyter Notebook.
    if is_notebook():
        lines: List[str] = [line if line.strip() else '&nbsp;' for line in cif_text.splitlines()]
    else:
        lines: List[str] = [line for line in cif_text.splitlines()]

    # Convert each line into a single-column format for table rendering
    columns: List[List[str]] = [[line] for line in lines]

    # Print title paragraph
    print(paragraph_title)

    # Render the table using left alignment and no headers
    render_table(
        columns_data=columns,
        columns_alignment=['left'],
    )


def tof_to_d(
    tof: np.ndarray,
    offset: float,
    linear: float,
    quad: float,
    quad_eps=1e-20,
) -> np.ndarray:
    """Convert time-of-flight (TOF) to d-spacing using a quadratic
    calibration.

    Model:
        TOF = offset + linear * d + quad * d²

    The function:
      - Uses a linear fallback when the quadratic term is effectively
        zero.
      - Solves the quadratic for d and selects the smallest positive,
        finite root.
      - Returns NaN where no valid solution exists.
      - Expects ``tof`` as a NumPy array; output matches its shape.

    Args:
        tof (np.ndarray): Time-of-flight values (µs). Must be a NumPy
            array.
        offset (float): Calibration offset (µs).
        linear (float): Linear calibration coefficient (µs/Å).
        quad (float): Quadratic calibration coefficient (µs/Å²).
        quad_eps (float, optional): Threshold to treat ``quad`` as zero.
            Defaults to 1e-20.

    Returns:
        np.ndarray: d-spacing values (Å), NaN where invalid.

    Raises:
        TypeError: If ``tof`` is not a NumPy array or coefficients are
            not real numbers.
    """
    # Type checks
    if not isinstance(tof, np.ndarray):
        raise TypeError(f"'tof' must be a NumPy array, got {type(tof).__name__}")
    for name, val in (
        ('offset', offset),
        ('linear', linear),
        ('quad', quad),
        ('quad_eps', quad_eps),
    ):
        if not isinstance(val, (int, float, np.integer, np.floating)):
            raise TypeError(f"'{name}' must be a real number, got {type(val).__name__}")

    # Output initialized to NaN
    d_out = np.full_like(tof, np.nan, dtype=float)

    # 1) If quadratic term is effectively zero, use linear formula:
    #    TOF ≈ offset + linear * d =>
    #    d ≈ (tof - offset) / linear
    if abs(quad) < quad_eps:
        if linear != 0.0:
            d = (tof - offset) / linear
            # Keep only positive, finite results
            valid = np.isfinite(d) & (d > 0)
            d_out[valid] = d[valid]
        # If B == 0 too, there's no solution; leave NaN
        return d_out

    # 2) If quadratic term is significant, solve the quadratic equation:
    #    TOF = offset + linear * d + quad * d² =>
    #    quad * d² + linear * d + (offset - tof) = 0
    discr = linear**2 - 4 * quad * (offset - tof)
    has_real_roots = discr >= 0

    if np.any(has_real_roots):
        sqrt_discr = np.sqrt(discr[has_real_roots])

        root_1 = (-linear + sqrt_discr) / (2 * quad)
        root_2 = (-linear - sqrt_discr) / (2 * quad)

        # Pick smallest positive, finite root per element
        # Stack roots for comparison
        roots = np.stack((root_1, root_2), axis=0)
        # Replace non-finite or negative roots with NaN
        roots = np.where(np.isfinite(roots) & (roots > 0), roots, np.nan)
        # Choose the smallest positive root or NaN if none are valid
        chosen = np.nanmin(roots, axis=0)

        d_out[has_real_roots] = chosen

    return d_out


def twotheta_to_d(twotheta, wavelength):
    """Convert 2-theta to d-spacing using Bragg's law.

    Parameters:
        twotheta (float or np.ndarray): 2-theta angle in degrees.
        wavelength (float): Wavelength in Å.

    Returns:
        d (float or np.ndarray): d-spacing in Å.
    """
    # Convert twotheta from degrees to radians
    theta_rad = np.radians(twotheta / 2)

    # Calculate d-spacing using Bragg's law
    d = wavelength / (2 * np.sin(theta_rad))

    return d


def get_value_from_xye_header(file_path, key):
    """Extracts a floating point value from the first line of the file,
    corresponding to the given key.

    Parameters:
        file_path (str): Path to the input file.
        key (str): The key to extract ('DIFC' or 'two_theta').

    Returns:
        float: The extracted value.

    Raises:
        ValueError: If the key is not found.
    """
    pattern = rf'{key}\s*=\s*([-+]?[0-9]*\.?[0-9]+([eE][-+]?[0-9]+)?)'

    with open(file_path, 'r') as f:
        first_line = f.readline()

    match = re.search(pattern, first_line)
    if match:
        return float(match.group(1))
    else:
        raise ValueError(f'{key} not found in the header.')<|MERGE_RESOLUTION|>--- conflicted
+++ resolved
@@ -455,16 +455,12 @@
             return lambda x: f'<div style="text-align: {align};">{x}</div>'
 
         formatters = {
-<<<<<<< HEAD
             col: make_formatter(align)
             for col, align in zip(
                 columns_headers,
                 columns_alignment,
                 strict=True,
             )
-=======
-            col: make_formatter(align) for col, align in zip(columns_headers, columns_alignment)
->>>>>>> b136a4ca
         }
 
         # Convert DataFrame to HTML

# SPDX-FileCopyrightText: 2021-2025 EasyDiffraction contributors <https://github.com/easyscience/diffraction>
# SPDX-License-Identifier: BSD-3-Clause

from abc import abstractmethod
from typing import List
from typing import Optional

import numpy as np

from easydiffraction.core.objects import Datablock
from easydiffraction.experiments.collections.background import BackgroundFactory
from easydiffraction.experiments.collections.background import BackgroundTypeEnum
from easydiffraction.experiments.collections.excluded_regions import ExcludedRegions
from easydiffraction.experiments.collections.linked_phases import LinkedPhases
from easydiffraction.experiments.components.experiment_type import BeamModeEnum
from easydiffraction.experiments.components.experiment_type import ExperimentType
from easydiffraction.experiments.components.experiment_type import RadiationProbeEnum
from easydiffraction.experiments.components.experiment_type import SampleFormEnum
from easydiffraction.experiments.components.experiment_type import ScatteringTypeEnum
from easydiffraction.experiments.components.instrument import InstrumentBase
from easydiffraction.experiments.components.instrument import InstrumentFactory
from easydiffraction.experiments.components.peak import PeakFactory
from easydiffraction.experiments.components.peak import PeakProfileTypeEnum
from easydiffraction.experiments.datastore import DatastoreFactory
from easydiffraction.utils.decorators import enforce_type
from easydiffraction.utils.formatting import paragraph
from easydiffraction.utils.formatting import warning
from easydiffraction.utils.utils import render_cif
from easydiffraction.utils.utils import render_table


class InstrumentMixin:
    def __init__(self, *args, **kwargs):
        expt_type = kwargs.get('type')
        super().__init__(*args, **kwargs)
        self._instrument = InstrumentFactory.create(
            scattering_type=expt_type.scattering_type.value,
            beam_mode=expt_type.beam_mode.value,
        )

    @property
    def instrument(self):
        return self._instrument

    @instrument.setter
    @enforce_type
    def instrument(self, new_instrument: InstrumentBase):
        self._instrument = new_instrument


class BaseExperiment(Datablock):
    """Base class for all experiments with only core attributes.

    Wraps experiment type, instrument and datastore.
    """

    # TODO: Find better name for the attribute 'type'.
    #  1. It shadows the built-in type() function.
    #  2. It is not very clear what it refers to.
    def __init__(self, name: str, type: ExperimentType):
        self.name = name
        self.type = type
        self.datastore = DatastoreFactory.create(
            sample_form=self.type.sample_form.value,
            beam_mode=self.type.beam_mode.value,
        )

    # ---------------
    # Experiment type
    # ---------------

    @property
    def type(self):
        return self._type

    @type.setter
    @enforce_type
    def type(self, new_experiment_type: ExperimentType):
        self._type = new_experiment_type

    # ----------------
    # Misc. Need to be sorted
    # ----------------

    def as_cif(
        self,
        max_points: Optional[int] = None,
    ) -> str:
        """Export the sample model to CIF format.

        Returns:
            str: CIF string representation of the experiment.
        """
        # Data block header
        cif_lines: List[str] = [f'data_{self.name}']

        # Experiment type
        cif_lines += ['', self.type.as_cif()]

        # Instrument setup and calibration
        if hasattr(self, 'instrument'):
            cif_lines += ['', self.instrument.as_cif()]

        # Peak profile, broadening and asymmetry
        if hasattr(self, 'peak'):
            cif_lines += ['', self.peak.as_cif()]

        # Phase scale factors for powder experiments
        if hasattr(self, 'linked_phases') and self.linked_phases._items:
            cif_lines += ['', self.linked_phases.as_cif()]

        # Crystal scale factor for single crystal experiments
        if hasattr(self, 'linked_crystal'):
            cif_lines += ['', self.linked_crystal.as_cif()]

        # Background points
        if hasattr(self, 'background') and self.background._items:
            cif_lines += ['', self.background.as_cif()]

        # Excluded regions
        if hasattr(self, 'excluded_regions') and self.excluded_regions._items:
            cif_lines += ['', self.excluded_regions.as_cif()]

        # Measured data
        if hasattr(self, 'datastore'):
            cif_lines += ['', self.datastore.as_cif(max_points=max_points)]

        return '\n'.join(cif_lines)

    def show_as_cif(self) -> None:
        cif_text: str = self.as_cif(max_points=5)
        paragraph_title: str = paragraph(f"Experiment 🔬 '{self.name}' as cif")
        render_cif(cif_text, paragraph_title)

    @abstractmethod
    def _load_ascii_data_to_experiment(self, data_path: str) -> None:
        pass


class BasePowderExperiment(BaseExperiment):
    """Base class for all powder experiments."""

    def __init__(
        self,
        name: str,
        type: ExperimentType,
    ) -> None:
        super().__init__(name=name, type=type)

        self._peak_profile_type: str = PeakProfileTypeEnum.default(
            self.type.scattering_type.value,
            self.type.beam_mode.value,
        ).value
        self.peak = PeakFactory.create(
            scattering_type=self.type.scattering_type.value,
            beam_mode=self.type.beam_mode.value,
            profile_type=self._peak_profile_type,
        )

        self.linked_phases: LinkedPhases = LinkedPhases()
        self.excluded_regions: ExcludedRegions = ExcludedRegions(parent=self)

    @abstractmethod
    def _load_ascii_data_to_experiment(self, data_path: str) -> None:
        pass

    @property
    def peak_profile_type(self):
        return self._peak_profile_type

    @peak_profile_type.setter
    def peak_profile_type(self, new_type: str):
        if (
            new_type
            not in PeakFactory._supported[self.type.scattering_type.value][
                self.type.beam_mode.value
            ]
        ):
            supported_types = list(
                PeakFactory._supported[self.type.scattering_type.value][
                    self.type.beam_mode.value
                ].keys()
            )
            print(warning(f"Unsupported peak profile '{new_type}'"))
            print(f'Supported peak profiles: {supported_types}')
            print("For more information, use 'show_supported_peak_profile_types()'")
            return
        self.peak = PeakFactory.create(
            scattering_type=self.type.scattering_type.value,
            beam_mode=self.type.beam_mode.value,
            profile_type=new_type,
        )
        self._peak_profile_type = new_type
        print(paragraph(f"Peak profile type for experiment '{self.name}' changed to"))
        print(new_type)

    def show_supported_peak_profile_types(self):
        columns_headers = ['Peak profile type', 'Description']
        columns_alignment = ['left', 'left']
        columns_data = []

        scattering_type = self.type.scattering_type.value
        beam_mode = self.type.beam_mode.value

        for profile_type in PeakFactory._supported[scattering_type][beam_mode].keys():
            columns_data.append([profile_type.value, profile_type.description()])

        print(paragraph('Supported peak profile types'))
        render_table(
            columns_headers=columns_headers,
            columns_alignment=columns_alignment,
            columns_data=columns_data,
        )

    def show_current_peak_profile_type(self):
        print(paragraph('Current peak profile type'))
        print(self.peak_profile_type)


class PowderExperiment(
    InstrumentMixin,
    BasePowderExperiment,
):
    """Powder experiment class with specific attributes.

    Wraps background, peak profile, and linked phases.
    """

    def __init__(
        self,
        name: str,
        type: ExperimentType,
    ) -> None:
        super().__init__(name=name, type=type)

        self._background_type: BackgroundTypeEnum = BackgroundTypeEnum.default()
        self.background = BackgroundFactory.create(background_type=self.background_type)

    # -------------
    # Measured data
    # -------------

    def _load_ascii_data_to_experiment(self, data_path: str) -> None:
        """Loads x, y, sy values from an ASCII data file into the
        experiment.

        The file must be structured as:
            x  y  sy
        """
        try:
            data = np.loadtxt(data_path)
        except Exception as e:
            raise IOError(f'Failed to read data from {data_path}: {e}') from e

        if data.shape[1] < 2:
            raise ValueError('Data file must have at least two columns: x and y.')

        if data.shape[1] < 3:
            print('Warning: No uncertainty (sy) column provided. Defaulting to sqrt(y).')

        # Extract x, y data
        x: np.ndarray = data[:, 0]
        y: np.ndarray = data[:, 1]

        # Round x to 4 decimal places
        # TODO: This is needed for CrysPy, as otherwise it fails to
        #  match the size of the data arrays.
        x = np.round(x, 4)

        # Determine sy from column 3 if available, otherwise use sqrt(y)
        sy: np.ndarray = data[:, 2] if data.shape[1] > 2 else np.sqrt(y)

        # Replace values smaller than 0.0001 with 1.0
        # TODO: This is needed for minimization algorithms that fail
        #  with very small or zero uncertainties.
        sy = np.where(sy < 0.0001, 1.0, sy)

        # Attach the data to the experiment's datastore

        # The full pattern data
        self.datastore.full_x = x
        self.datastore.full_meas = y
        self.datastore.full_meas_su = sy

        # The pattern data used for fitting (without excluded points)
        # This is the same as full_x, full_meas, full_meas_su by default
        self.datastore.x = x
        self.datastore.meas = y
        self.datastore.meas_su = sy

        # Excluded mask
        # No excluded points by default
        self.datastore.excluded = np.full(x.shape, fill_value=False, dtype=bool)

        print(paragraph('Data loaded successfully'))
        print(f"Experiment 🔬 '{self.name}'. Number of data points: {len(x)}")

    @property
    def background_type(self):
        return self._background_type

    @background_type.setter
    def background_type(self, new_type):
        if new_type not in BackgroundFactory._supported:
            supported_types = list(BackgroundFactory._supported.keys())
            print(warning(f"Unknown background type '{new_type}'"))
            print(f'Supported background types: {supported_types}')
            print("For more information, use 'show_supported_background_types()'")
            return
        self.background = BackgroundFactory.create(new_type)
        self._background_type = new_type
        print(paragraph(f"Background type for experiment '{self.name}' changed to"))
        print(new_type)

    def show_supported_background_types(self):
        columns_headers = ['Background type', 'Description']
        columns_alignment = ['left', 'left']
        columns_data = []
        for bt in BackgroundFactory._supported.keys():
            columns_data.append([bt.value, bt.description()])

        print(paragraph('Supported background types'))
        render_table(
            columns_headers=columns_headers,
            columns_alignment=columns_alignment,
            columns_data=columns_data,
        )

    def show_current_background_type(self):
        print(paragraph('Current background type'))
        print(self.background_type)


# TODO: Refactor this class to reuse PowderExperiment
# TODO: This is not a specific experiment, but rather processed data
#  from PowderExperiment. So, we should think of a better design.
class PairDistributionFunctionExperiment(BasePowderExperiment):
    """PDF experiment class with specific attributes."""

    def __init__(
        self,
        name: str,
        type: ExperimentType,
    ):
        super().__init__(name=name, type=type)

    def _load_ascii_data_to_experiment(self, data_path):
        """Loads x, y, sy values from an ASCII data file into the
        experiment.

        The file must be structured as:
            x  y  sy
        """
        try:
            from diffpy.utils.parsers.loaddata import loadData
        except ImportError:
            raise ImportError('diffpy module not found.') from None
        try:
            data = loadData(data_path)
        except Exception as e:
            raise IOError(f'Failed to read data from {data_path}: {e}') from e

        if data.shape[1] < 2:
            raise ValueError('Data file must have at least two columns: x and y.')

        default_sy = 0.03
        if data.shape[1] < 3:
            print(f'Warning: No uncertainty (sy) column provided. Defaulting to {default_sy}.')

        # Extract x, y, and sy data
        x = data[:, 0]
        # We should also add sx = data[:, 2] to capture the e.s.d. of x.
        # It might be useful in future.
        y = data[:, 1]
        # Using sqrt isn’t appropriate here, as the y-scale isn’t raw
        # counts and includes both positive and negative values. For
        # now, set the e.s.d. to a fixed value of 0.03 if it’s not
        # included in the measured data file. We should improve this
        # later.
        # sy = data[:, 3] if data.shape[1] > 2 else np.sqrt(y)
        sy = data[:, 2] if data.shape[1] > 2 else np.full_like(y, fill_value=default_sy)

        # Attach the data to the experiment's datastore
        self.datastore.x = x
        self.datastore.meas = y
        self.datastore.meas_su = sy

        print(paragraph('Data loaded successfully'))
        print(f"Experiment 🔬 '{self.name}'. Number of data points: {len(x)}")


class SingleCrystalExperiment(BaseExperiment):
    """Single crystal experiment class with specific attributes."""

    def __init__(
        self,
        name: str,
        type: ExperimentType,
    ) -> None:
        super().__init__(name=name, type=type)
        self.linked_crystal = None

    def show_meas_chart(self) -> None:
        print('Showing measured data chart is not implemented yet.')


class ExperimentFactory:
    """Creates Experiment instances with only relevant attributes."""

    _valid_arg_sets = [
        {
            'required': ['cif_path'],
            'optional': [],
        },
        {
            'required': ['cif_str'],
            'optional': [],
        },
        {
            'required': [
                'name',
                'data_path',
            ],
            'optional': [
                'sample_form',
                'beam_mode',
                'radiation_probe',
                'scattering_type',
            ],
        },
        {
            'required': ['name'],
            'optional': [
                'sample_form',
                'beam_mode',
                'radiation_probe',
                'scattering_type',
            ],
        },
    ]

    _supported = {
        ScatteringTypeEnum.BRAGG: {
            SampleFormEnum.POWDER: PowderExperiment,
            SampleFormEnum.SINGLE_CRYSTAL: SingleCrystalExperiment,
        },
        ScatteringTypeEnum.TOTAL: {
            SampleFormEnum.POWDER: PairDistributionFunctionExperiment,
        },
    }

    @classmethod
    def create(cls, **kwargs):
        """Main factory method for creating an experiment instance.

        Validates argument combinations and dispatches to the
        appropriate creation method. Raises ValueError if arguments are
        invalid or no valid dispatch is found.
        """
        # Check for valid argument combinations
        user_args = [k for k, v in kwargs.items() if v is not None]
        if not cls.is_valid_args(user_args):
            raise ValueError(f'Invalid argument combination: {user_args}')

        # Validate enum arguments if provided
        if 'sample_form' in kwargs:
            SampleFormEnum(kwargs['sample_form'])
        if 'beam_mode' in kwargs:
            BeamModeEnum(kwargs['beam_mode'])
        if 'radiation_probe' in kwargs:
            RadiationProbeEnum(kwargs['radiation_probe'])
        if 'scattering_type' in kwargs:
            ScatteringTypeEnum(kwargs['scattering_type'])

        # Dispatch to the appropriate creation method
        if 'cif_path' in kwargs:
            return cls._create_from_cif_path(kwargs)
        elif 'cif_str' in kwargs:
            return cls._create_from_cif_str(kwargs)
        elif 'data_path' in kwargs:
            return cls._create_from_data_path(kwargs)
        elif 'name' in kwargs:
            return cls._create_without_data(kwargs)

    @staticmethod
    def _create_from_cif_path(cif_path):
        """Create an experiment from a CIF file path.

        Not yet implemented.
        """
        # TODO: Implement CIF file loading logic
        raise NotImplementedError('CIF file loading not implemented yet.')

    @staticmethod
    def _create_from_cif_str(cif_str):
        """Create an experiment from a CIF string.

        Not yet implemented.
        """
        # TODO: Implement CIF string loading logic
        raise NotImplementedError('CIF string loading not implemented yet.')

    @classmethod
    def _create_from_data_path(cls, kwargs):
        """Create an experiment from a raw data ASCII file.

        Loads the experiment and attaches measured data from the
        specified file.
        """
        expt_type = cls._make_experiment_type(kwargs)
        scattering_type = expt_type.scattering_type.value
        sample_form = expt_type.sample_form.value
        expt_class = cls._supported[scattering_type][sample_form]
        expt_name = kwargs['name']
        expt_obj = expt_class(name=expt_name, type=expt_type)
        data_path = kwargs['data_path']
        expt_obj._load_ascii_data_to_experiment(data_path)
        return expt_obj

    @classmethod
    def _create_without_data(cls, kwargs):
        """Create an experiment without measured data.

        Returns an experiment instance with only metadata and
        configuration.
        """
        expt_type = cls._make_experiment_type(kwargs)
        scattering_type = expt_type.scattering_type.value
        sample_form = expt_type.sample_form.value
        expt_class = cls._supported[scattering_type][sample_form]
        expt_name = kwargs['name']
        expt_obj = expt_class(name=expt_name, type=expt_type)
        return expt_obj

    @classmethod
    def _make_experiment_type(cls, kwargs):
        """Helper to construct an ExperimentType from keyword arguments,
        using defaults as needed.
        """
        return ExperimentType(
            sample_form=kwargs.get('sample_form', SampleFormEnum.default()),
            beam_mode=kwargs.get('beam_mode', BeamModeEnum.default()),
            radiation_probe=kwargs.get('radiation_probe', RadiationProbeEnum.default()),
            scattering_type=kwargs.get('scattering_type', ScatteringTypeEnum.default()),
        )

    @staticmethod
    def is_valid_args(user_args):
        """Validate user argument set against allowed combinations.

        Returns True if the argument set matches any valid combination,
        else False.
        """
        user_arg_set = set(user_args)
        for arg_set in ExperimentFactory._valid_arg_sets:
            required = set(arg_set['required'])
            optional = set(arg_set['optional'])
            # Must have all required, and only required+optional
            if required.issubset(user_arg_set) and user_arg_set <= (required | optional):
                return True
        return False


<<<<<<< HEAD
class Experiment:
    """
    User-facing API for creating an experiment. Acts like a class constructor but delegates
    validation and creation to ExperimentFactory.
=======
def Experiment(**kwargs):
    """User-facing API for creating an experiment.

    Accepts keyword arguments and delegates validation and creation to
    ExperimentFactory.
>>>>>>> b136a4ca
    """

    def __new__(cls, **kwargs):
        return ExperimentFactory.create(**kwargs)<|MERGE_RESOLUTION|>--- conflicted
+++ resolved
@@ -561,18 +561,11 @@
         return False
 
 
-<<<<<<< HEAD
 class Experiment:
-    """
-    User-facing API for creating an experiment. Acts like a class constructor but delegates
-    validation and creation to ExperimentFactory.
-=======
-def Experiment(**kwargs):
     """User-facing API for creating an experiment.
 
     Accepts keyword arguments and delegates validation and creation to
     ExperimentFactory.
->>>>>>> b136a4ca
     """
 
     def __new__(cls, **kwargs):

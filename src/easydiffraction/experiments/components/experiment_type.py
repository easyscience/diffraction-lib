--- conflicted
+++ resolved
@@ -2,16 +2,15 @@
     Descriptor,
     Component
 )
-from typing import Optional
 
 
 class ExperimentType(Component):
     @property
-    def cif_category_key(self):
+    def cif_category_key(self) -> str:
         return "expt_type"
 
     @property
-    def category_key(self):
+    def category_key(self) -> str:
         return "expt_type"
 
     def __init__(self,
@@ -39,22 +38,6 @@
             description="Specifies whether the measurement uses neutrons or X-rays"
         )
 
-<<<<<<< HEAD
         # Lock further attribute additions to prevent
         # accidental modifications by users
-        self._locked = True
-=======
-        self._locked: bool = True  # Lock further attribute additions
-
-    @property
-    def cif_category_key(self) -> str:
-        return "expt_type"
-
-    @property
-    def category_key(self) -> str:
-        return "expt_type"
-
-    @property
-    def _entry_id(self) -> Optional[str]:
-        return None
->>>>>>> 53f3dd3d
+        self._locked: bool = True
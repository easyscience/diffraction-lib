from easydiffraction.core.objects import (
    Descriptor,
    Component
)


class ExperimentType(Component):
    @property
<<<<<<< HEAD
    def cif_category_key(self):
        return "expt_type"

    @property
    def category_key(self):
=======
    def cif_category_key(self) -> str:
        return "expt_type"

    @property
    def category_key(self) -> str:
>>>>>>> fd02c697
        return "expt_type"

    def __init__(self,
                 sample_form: str,
                 beam_mode: str,
                 radiation_probe: str,
                 scattering_type: str):
        super().__init__()

        self.sample_form: Descriptor = Descriptor(
            value=sample_form,
            name="sample_form",
            cif_name="sample_form",
            description="Specifies whether the diffraction data corresponds to powder diffraction or single crystal diffraction"
        )
        self.beam_mode: Descriptor = Descriptor(
            value=beam_mode,
            name="beam_mode",
            cif_name="beam_mode",
            description="Defines whether the measurement is performed with a constant wavelength (CW) or time-of-flight (TOF) method"
        )
        self.radiation_probe: Descriptor = Descriptor(
            value=radiation_probe,
            name="radiation_probe",
            cif_name="radiation_probe",
            description="Specifies whether the measurement uses neutrons or X-rays"
        )
        self.scattering_type: Descriptor = Descriptor(
            value=scattering_type,
            name="scattering_type",
            cif_name="scattering_type",
            description="Specifies whether the experiment uses Bragg scattering (for conventional structure refinement) or "
                        "total scattering (for pair distribution function analysis - PDF)"
        )

        # Lock further attribute additions to prevent
        # accidental modifications by users
<<<<<<< HEAD
        self._locked = True
=======
        self._locked: bool = True
>>>>>>> fd02c697
<|MERGE_RESOLUTION|>--- conflicted
+++ resolved
@@ -6,19 +6,11 @@
 
 class ExperimentType(Component):
     @property
-<<<<<<< HEAD
-    def cif_category_key(self):
-        return "expt_type"
-
-    @property
-    def category_key(self):
-=======
     def cif_category_key(self) -> str:
         return "expt_type"
 
     @property
     def category_key(self) -> str:
->>>>>>> fd02c697
         return "expt_type"
 
     def __init__(self,
@@ -56,8 +48,4 @@
 
         # Lock further attribute additions to prevent
         # accidental modifications by users
-<<<<<<< HEAD
-        self._locked = True
-=======
-        self._locked: bool = True
->>>>>>> fd02c697
+        self._locked: bool = True
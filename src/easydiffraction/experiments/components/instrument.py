--- conflicted
+++ resolved
@@ -2,16 +2,10 @@
     Parameter,
     Component
 )
-<<<<<<< HEAD
 from easydiffraction.core.constants import (
     DEFAULT_SCATTERING_TYPE,
     DEFAULT_BEAM_MODE
 )
-=======
-from easydiffraction.core.constants import DEFAULT_BEAM_MODE
-from typing import Optional, Type, Dict
-
->>>>>>> 9a08ceb4
 
 class InstrumentBase(Component):
     @property
@@ -120,7 +114,6 @@
 
 
 class InstrumentFactory:
-<<<<<<< HEAD
     _supported = {
         "bragg": {
             "constant wavelength": ConstantWavelengthInstrument,
@@ -135,17 +128,6 @@
     def create(cls,
                scattering_type=DEFAULT_SCATTERING_TYPE,
                beam_mode=DEFAULT_BEAM_MODE):
-=======
-    _supported: Dict[str, Type[InstrumentBase]] = {
-        "constant wavelength": ConstantWavelengthInstrument,
-        "time-of-flight": TimeOfFlightInstrument
-    }
-
-    @classmethod
-    def create(cls, beam_mode: str = DEFAULT_BEAM_MODE) -> InstrumentBase:
-        if beam_mode not in cls._supported:
-            supported = list(cls._supported.keys())
->>>>>>> 9a08ceb4
 
         supported_scattering_types = list(cls._supported.keys())
         if scattering_type not in supported_scattering_types:
@@ -154,7 +136,6 @@
                 f"Supported scattering types: {supported_scattering_types}"
             )
 
-<<<<<<< HEAD
         supported_beam_modes = list(cls._supported[scattering_type].keys())
         if beam_mode not in supported_beam_modes:
             raise ValueError(
@@ -165,9 +146,4 @@
         instrument_class = cls._supported[scattering_type][beam_mode]
         instrument_obj = instrument_class()
 
-        return instrument_obj
-=======
-        instrument_class: Type[InstrumentBase] = cls._supported[beam_mode]
-        instance: InstrumentBase = instrument_class()
-        return instance
->>>>>>> 9a08ceb4
+        return instrument_obj
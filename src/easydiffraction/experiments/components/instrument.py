--- conflicted
+++ resolved
@@ -40,11 +40,7 @@
 
         # Lock further attribute additions to prevent
         # accidental modifications by users
-<<<<<<< HEAD
-        self._locked = True
-=======
         self._locked: bool = True
->>>>>>> fd02c697
 
 
 class TimeOfFlightInstrument(InstrumentBase):
@@ -94,9 +90,6 @@
 
         # Lock further attribute additions to prevent
         # accidental modifications by users
-<<<<<<< HEAD
-        self._locked = True
-=======
         self._locked: bool = True
 
 
@@ -118,7 +111,6 @@
         )
 
         self._locked = True  # Lock further attribute additions
->>>>>>> fd02c697
 
 
 class InstrumentFactory:

from easydiffraction.core.objects import (
    Parameter,
    Component
)
from easydiffraction.core.constants import DEFAULT_BEAM_MODE
from typing import Optional, Type, Dict


class InstrumentBase(Component):
    @property
    def category_key(self) -> str:
        return "instrument"

    @property
    def cif_category_key(self) -> str:
        return "instr"

<<<<<<< HEAD
=======
    @property
    def _entry_id(self) -> Optional[str]:
        return None

>>>>>>> 53f3dd3d

class ConstantWavelengthInstrument(InstrumentBase):
    def __init__(self,
                 setup_wavelength: float = 1.5406,
                 calib_twotheta_offset: float = 0.0) -> None:
        super().__init__()

        self.setup_wavelength: Parameter = Parameter(
            value=setup_wavelength,
            name="wavelength",
            cif_name="wavelength",
            units="Å",
            description="Incident neutron or X-ray wavelength"
        )
        self.calib_twotheta_offset: Parameter = Parameter(
            value=calib_twotheta_offset,
            name="twotheta_offset",
            cif_name="2theta_offset",
            units="deg",
            description="Instrument misalignment offset"
        )

<<<<<<< HEAD
        # Lock further attribute additions to prevent
        # accidental modifications by users
        self._locked = True
=======
        self._locked: bool = True  # Lock further attribute additions
>>>>>>> 53f3dd3d


class TimeOfFlightInstrument(InstrumentBase):
    def __init__(self,
                 setup_twotheta_bank: float = 150.0,
                 calib_d_to_tof_offset: float = 0.0,
                 calib_d_to_tof_linear: float = 10000.0,
                 calib_d_to_tof_quad: float = -1.0,
                 calib_d_to_tof_recip: float = 0.0) -> None:
        super().__init__()

        self.setup_twotheta_bank: Parameter = Parameter(
            value=setup_twotheta_bank,
            name="twotheta_bank",
            cif_name="2theta_bank",
            units="deg",
            description="Detector bank position"
        )
        self.calib_d_to_tof_offset: Parameter = Parameter(
            value=calib_d_to_tof_offset,
            name="d_to_tof_offset",
            cif_name="d_to_tof_offset",
            units="µs",
            description="TOF offset"
        )
        self.calib_d_to_tof_linear: Parameter = Parameter(
            value=calib_d_to_tof_linear,
            name="d_to_tof_linear",
            cif_name="d_to_tof_linear",
            units="µs/Å",
            description="TOF linear conversion"
        )
        self.calib_d_to_tof_quad: Parameter = Parameter(
            value=calib_d_to_tof_quad,
            name="d_to_tof_quad",
            cif_name="d_to_tof_quad",
            units="µs/Å²",
            description="TOF quadratic correction"
        )
        self.calib_d_to_tof_recip: Parameter = Parameter(
            value=calib_d_to_tof_recip,
            name="d_to_tof_recip",
            cif_name="d_to_tof_recip",
            units="µs·Å",
            description="TOF reciprocal velocity correction"
        )

<<<<<<< HEAD
        # Lock further attribute additions to prevent
        # accidental modifications by users
        self._locked = True
=======
        self._locked: bool = True  # Lock further attribute additions
>>>>>>> 53f3dd3d


class InstrumentFactory:
    _supported: Dict[str, Type[InstrumentBase]] = {
        "constant wavelength": ConstantWavelengthInstrument,
        "time-of-flight": TimeOfFlightInstrument
    }

    @classmethod
    def create(cls, beam_mode: str = DEFAULT_BEAM_MODE) -> InstrumentBase:
        if beam_mode not in cls._supported:
            supported = list(cls._supported.keys())

            raise ValueError(
                f"Unsupported beam mode: '{beam_mode}'.\n "
                f"Supported beam modes are: {supported}"
            )

        instrument_class: Type[InstrumentBase] = cls._supported[beam_mode]
        instance: InstrumentBase = instrument_class()
        return instance<|MERGE_RESOLUTION|>--- conflicted
+++ resolved
@@ -15,13 +15,6 @@
     def cif_category_key(self) -> str:
         return "instr"
 
-<<<<<<< HEAD
-=======
-    @property
-    def _entry_id(self) -> Optional[str]:
-        return None
-
->>>>>>> 53f3dd3d
 
 class ConstantWavelengthInstrument(InstrumentBase):
     def __init__(self,
@@ -44,13 +37,9 @@
             description="Instrument misalignment offset"
         )
 
-<<<<<<< HEAD
         # Lock further attribute additions to prevent
         # accidental modifications by users
-        self._locked = True
-=======
-        self._locked: bool = True  # Lock further attribute additions
->>>>>>> 53f3dd3d
+        self._locked: bool = True
 
 
 class TimeOfFlightInstrument(InstrumentBase):
@@ -98,13 +87,9 @@
             description="TOF reciprocal velocity correction"
         )
 
-<<<<<<< HEAD
         # Lock further attribute additions to prevent
         # accidental modifications by users
-        self._locked = True
-=======
-        self._locked: bool = True  # Lock further attribute additions
->>>>>>> 53f3dd3d
+        self._locked: bool = True
 
 
 class InstrumentFactory:

from easydiffraction.core.objects import (
    Parameter,
    Component
)
from easydiffraction.core.constants import (
    DEFAULT_SCATTERING_TYPE,
    DEFAULT_BEAM_MODE,
    DEFAULT_PEAK_PROFILE_TYPE
)
from typing import Dict, Type, Optional


# --- Mixins ---
class ConstantWavelengthBroadeningMixin:
    def _add_constant_wavelength_broadening(self) -> None:
        self.broad_gauss_u: Parameter = Parameter(
            value=0.01,
            name="broad_gauss_u",
            cif_name="broad_gauss_u",
            units="deg²",
            description="Gaussian broadening coefficient (dependent on sample size and instrument resolution)"
        )
        self.broad_gauss_v: Parameter = Parameter(
            value=-0.01,
            name="broad_gauss_v",
            cif_name="broad_gauss_v",
            units="deg²",
            description="Gaussian broadening coefficient (instrumental broadening contribution)"
        )
        self.broad_gauss_w: Parameter = Parameter(
            value=0.02,
            name="broad_gauss_w",
            cif_name="broad_gauss_w",
            units="deg²",
            description="Gaussian broadening coefficient (instrumental broadening contribution)"
        )
        self.broad_lorentz_x: Parameter = Parameter(
            value=0.0,
            name="broad_lorentz_x",
            cif_name="broad_lorentz_x",
            units="deg",
            description="Lorentzian broadening coefficient (dependent on sample strain effects)"
        )
        self.broad_lorentz_y: Parameter = Parameter(
            value=0.0,
            name="broad_lorentz_y",
            cif_name="broad_lorentz_y",
            units="deg",
            description="Lorentzian broadening coefficient (dependent on microstructural defects and strain)"
        )


class TimeOfFlightBroadeningMixin:
    def _add_time_of_flight_broadening(self) -> None:
        self.broad_gauss_sigma_0: Parameter = Parameter(
            value=0.0,
            name="gauss_sigma_0",
            cif_name="gauss_sigma_0",
            units="µs²",
            description="Gaussian broadening coefficient (instrumental resolution)"
        )
        self.broad_gauss_sigma_1: Parameter = Parameter(
            value=0.0,
            name="gauss_sigma_1",
            cif_name="gauss_sigma_1",
            units="µs/Å",
            description="Gaussian broadening coefficient (dependent on d-spacing)"
        )
        self.broad_gauss_sigma_2: Parameter = Parameter(
            value=0.0,
            name="gauss_sigma_2",
            cif_name="gauss_sigma_2",
            units="µs²/Å²",
            description="Gaussian broadening coefficient (instrument-dependent term)"
        )
        self.broad_lorentz_gamma_0: Parameter = Parameter(
            value=0.0,
            name="lorentz_gamma_0",
            cif_name="lorentz_gamma_0",
            units="µs",
            description="Lorentzian broadening coefficient (dependent on microstrain effects)"
        )
        self.broad_lorentz_gamma_1: Parameter = Parameter(
            value=0.0,
            name="lorentz_gamma_1",
            cif_name="lorentz_gamma_1",
            units="µs/Å",
            description="Lorentzian broadening coefficient (dependent on d-spacing)"
        )
        self.broad_lorentz_gamma_2: Parameter = Parameter(
            value=0.0,
            name="lorentz_gamma_2",
            cif_name="lorentz_gamma_2",
            units="µs²/Å²",
            description="Lorentzian broadening coefficient (instrumental-dependent term)"
        )
        self.broad_mix_beta_0: Parameter = Parameter(
            value=0.0,
            name="mix_beta_0",
            cif_name="mix_beta_0",
            units="deg",
            description="Mixing parameter. Defines the ratio of Gaussian to Lorentzian contributions in TOF profiles"
        )
        self.broad_mix_beta_1: Parameter = Parameter(
            value=0.0,
            name="mix_beta_1",
            cif_name="mix_beta_1",
            units="deg",
            description="Mixing parameter. Defines the ratio of Gaussian to Lorentzian contributions in TOF profiles"
        )


class EmpiricalAsymmetryMixin:
    def _add_empirical_asymmetry(self) -> None:
        self.asym_empir_1: Parameter = Parameter(
            value=0.1,
            name="asym_empir_1",
            cif_name="asym_empir_1",
            units="",
            description="Empirical asymmetry coefficient p1"
        )
        self.asym_empir_2: Parameter = Parameter(
            value=0.2,
            name="asym_empir_2",
            cif_name="asym_empir_2",
            units="",
            description="Empirical asymmetry coefficient p2"
        )
        self.asym_empir_3: Parameter = Parameter(
            value=0.3,
            name="asym_empir_3",
            cif_name="asym_empir_3",
            units="",
            description="Empirical asymmetry coefficient p3"
        )
        self.asym_empir_4: Parameter = Parameter(
            value=0.4,
            name="asym_empir_4",
            cif_name="asym_empir_4",
            units="",
            description="Empirical asymmetry coefficient p4"
        )


class FcjAsymmetryMixin:
    def _add_fcj_asymmetry(self) -> None:
        self.asym_fcj_1: Parameter = Parameter(
            value=0.01,
            name="asym_fcj_1",
            cif_name="asym_fcj_1",
            units="",
            description="FCJ asymmetry coefficient 1"
        )
        self.asym_fcj_2: Parameter = Parameter(
            value=0.02,
            name="asym_fcj_2",
            cif_name="asym_fcj_2",
            units="",
            description="FCJ asymmetry coefficient 2"
        )


class IkedaCarpenterAsymmetryMixin:
    def _add_ikeda_carpenter_asymmetry(self) -> None:
        self.asym_alpha_0: Parameter = Parameter(
            value=0.01,
            name="asym_alpha_0",
            cif_name="asym_alpha_0",
            units="",
            description="Ikeda-Carpenter asymmetry parameter α₀"
        )
        self.asym_alpha_1: Parameter = Parameter(
            value=0.02,
            name="asym_alpha_1",
            cif_name="asym_alpha_1",
            units="",
            description="Ikeda-Carpenter asymmetry parameter α₁"
        )


class PairDistributionFunctionBroadeningMixin:
    def _add_pair_distribution_function_broadening(self):
        self.damp_q = Parameter(
            value=0.05,
            name="damp_q",
            cif_name="damp_q",
            units="Å⁻¹",
            description="Instrumental Q-resolution damping factor (affects high-r PDF peak amplitude)"
        )
        self.broad_q = Parameter(
            value=0.0,
            name="broad_q",
            cif_name="broad_q",
            units="Å⁻²",
            description="Quadratic PDF peak broadening coefficient (thermal and model uncertainty contribution)"
        )
        self.cutoff_q = Parameter(
            value=25.0,
            name="cutoff_q",
            cif_name="cutoff_q",
            units="Å⁻¹",
            description="Q-value cutoff applied to model PDF for Fourier transform (controls real-space resolution)"
        )
        self.sharp_delta_1 = Parameter(
            value=0.0,
            name="sharp_delta_1",
            cif_name="sharp_delta_1",
            units="Å",
            description="PDF peak sharpening coefficient (1/r dependence)"
        )
        self.sharp_delta_2 = Parameter(
            value=0.0,
            name="sharp_delta_2",
            cif_name="sharp_delta_2",
            units="Å²",
            description="PDF peak sharpening coefficient (1/r² dependence)"
        )
        self.damp_particle_diameter = Parameter(
            value=0.0,
            name="damp_particle_diameter",
            cif_name="damp_particle_diameter",
            units="Å",
            description="Particle diameter for spherical envelope damping correction in PDF"
        )


# --- Base peak class ---
class PeakBase(Component):
    @property
<<<<<<< HEAD
    def category_key(self):
        return "peak"

    @property
    def cif_category_key(self):
        return "peak"

=======
    def category_key(self) -> str:
        return "peak"

    @property
    def cif_category_key(self) -> str:
        return "peak"

>>>>>>> fd02c697

# --- Derived peak classes ---
class ConstantWavelengthPseudoVoigt(PeakBase, ConstantWavelengthBroadeningMixin):
    _description: str = "Pseudo-Voigt profile"

    def __init__(self) -> None:
        super().__init__()

        self._add_constant_wavelength_broadening()
<<<<<<< HEAD

        # Lock further attribute additions to prevent
        # accidental modifications by users
        self._locked = True
=======
>>>>>>> fd02c697

        # Lock further attribute additions to prevent
        # accidental modifications by users
        self._locked: bool = True


class ConstantWavelengthSplitPseudoVoigt(PeakBase, ConstantWavelengthBroadeningMixin, EmpiricalAsymmetryMixin):
    _description: str = "Split pseudo-Voigt profile"

    def __init__(self) -> None:
        super().__init__()

        self._add_constant_wavelength_broadening()
        self._add_empirical_asymmetry()
<<<<<<< HEAD

        # Lock further attribute additions to prevent
        # accidental modifications by users
        self._locked = True
=======
>>>>>>> fd02c697

        # Lock further attribute additions to prevent
        # accidental modifications by users
        self._locked: bool = True


class ConstantWavelengthThompsonCoxHastings(PeakBase, ConstantWavelengthBroadeningMixin, FcjAsymmetryMixin):
    _description: str = "Thompson-Cox-Hastings profile"

    def __init__(self) -> None:
        super().__init__()

        self._add_constant_wavelength_broadening()
        self._add_fcj_asymmetry()
<<<<<<< HEAD

        # Lock further attribute additions to prevent
        # accidental modifications by users
        self._locked = True
=======
>>>>>>> fd02c697

        # Lock further attribute additions to prevent
        # accidental modifications by users
        self._locked: bool = True


class TimeOfFlightPseudoVoigt(PeakBase, TimeOfFlightBroadeningMixin):
    _description: str = "Pseudo-Voigt profile"

    def __init__(self) -> None:
        super().__init__()
<<<<<<< HEAD

        self._add_time_of_flight_broadening()

        # Lock further attribute additions to prevent
        # accidental modifications by users
        self._locked = True
=======

        self._add_time_of_flight_broadening()

        # Lock further attribute additions to prevent
        # accidental modifications by users
        self._locked: bool = True


class TimeOfFlightPseudoVoigtIkedaCarpenter(PeakBase, TimeOfFlightBroadeningMixin, IkedaCarpenterAsymmetryMixin):
    _description: str = "Pseudo-Voigt * Ikeda-Carpenter profile"

    def __init__(self) -> None:
        super().__init__()

        self._add_time_of_flight_broadening()
        self._add_ikeda_carpenter_asymmetry()
>>>>>>> fd02c697

        # Lock further attribute additions to prevent
        # accidental modifications by users
        self._locked: bool = True


class TimeOfFlightPseudoVoigtBackToBackExponential(PeakBase, TimeOfFlightBroadeningMixin, IkedaCarpenterAsymmetryMixin):
    _description: str = "Pseudo-Voigt * Back-to-Back Exponential profile"

    def __init__(self) -> None:
        super().__init__()

        self._add_time_of_flight_broadening()
        self._add_ikeda_carpenter_asymmetry()
<<<<<<< HEAD

        # Lock further attribute additions to prevent
        # accidental modifications by users
        self._locked = True
=======
>>>>>>> fd02c697

        # Lock further attribute additions to prevent
        # accidental modifications by users
        self._locked: bool = True

class PairDistributionFunctionGaussianDampedSinc(PeakBase,
                                                 PairDistributionFunctionBroadeningMixin):
    _description = "Gaussian-damped sinc PDF profile"
    def __init__(self):
        super().__init__()
<<<<<<< HEAD

        self._add_time_of_flight_broadening()
        self._add_ikeda_carpenter_asymmetry()

        # Lock further attribute additions to prevent
        # accidental modifications by users
        self._locked = True
=======
        self._add_pair_distribution_function_broadening()
        self._locked = True  # Lock further attribute additions
>>>>>>> fd02c697


# --- Peak factory ---
class PeakFactory:
    _supported = {
        "bragg": {
            "constant wavelength": {
                "pseudo-voigt": ConstantWavelengthPseudoVoigt,
                "split pseudo-voigt": ConstantWavelengthSplitPseudoVoigt,
                "thompson-cox-hastings": ConstantWavelengthThompsonCoxHastings
            },
            "time-of-flight": {
                "pseudo-voigt": TimeOfFlightPseudoVoigt,
                "pseudo-voigt * ikeda-carpenter": TimeOfFlightPseudoVoigtIkedaCarpenter,
                "pseudo-voigt * back-to-back": TimeOfFlightPseudoVoigtBackToBackExponential
            }
        },
<<<<<<< HEAD
        "time-of-flight": {
            "pseudo-voigt": TimeOfFlightPseudoVoigt,
            "pseudo-voigt * ikeda-carpenter": TimeOfFlightPseudoVoigtIkedaCarpenter,
            "pseudo-voigt * back-to-back": TimeOfFlightPseudoVoigtBackToBackExponential
=======
        "total": {
            "constant wavelength": {
                "gaussian-damped-sinc": PairDistributionFunctionGaussianDampedSinc
            }
>>>>>>> fd02c697
        }
    }

    @classmethod
    def create(cls,
               scattering_type=DEFAULT_SCATTERING_TYPE,
               beam_mode=DEFAULT_BEAM_MODE,
               profile_type=DEFAULT_PEAK_PROFILE_TYPE[DEFAULT_SCATTERING_TYPE][DEFAULT_BEAM_MODE]):

        supported_scattering_types = list(cls._supported.keys())
        if scattering_type not in supported_scattering_types:
            raise ValueError(
                f"Unsupported scattering type: '{scattering_type}'.\n "
                f"Supported scattering types: {supported_scattering_types}"
            )

        supported_beam_modes = list(cls._supported[scattering_type].keys())
        if beam_mode not in supported_beam_modes:
            raise ValueError(
                f"Unsupported beam mode: '{beam_mode}' for scattering type: '{scattering_type}'.\n "
                f"Supported beam modes: {supported_beam_modes}"
            )

        supported_profile_types = list(cls._supported[scattering_type][beam_mode].keys())
        if profile_type not in supported_profile_types:
            raise ValueError(
                f"Unsupported profile type '{profile_type}' for beam mode '{beam_mode}'.\n"
                f"Supported profile types: {supported_profile_types}"
            )

        peak_class = cls._supported[scattering_type][beam_mode][profile_type]
        peak_obj = peak_class()

        return peak_obj<|MERGE_RESOLUTION|>--- conflicted
+++ resolved
@@ -227,15 +227,6 @@
 # --- Base peak class ---
 class PeakBase(Component):
     @property
-<<<<<<< HEAD
-    def category_key(self):
-        return "peak"
-
-    @property
-    def cif_category_key(self):
-        return "peak"
-
-=======
     def category_key(self) -> str:
         return "peak"
 
@@ -243,7 +234,6 @@
     def cif_category_key(self) -> str:
         return "peak"
 
->>>>>>> fd02c697
 
 # --- Derived peak classes ---
 class ConstantWavelengthPseudoVoigt(PeakBase, ConstantWavelengthBroadeningMixin):
@@ -253,13 +243,6 @@
         super().__init__()
 
         self._add_constant_wavelength_broadening()
-<<<<<<< HEAD
-
-        # Lock further attribute additions to prevent
-        # accidental modifications by users
-        self._locked = True
-=======
->>>>>>> fd02c697
 
         # Lock further attribute additions to prevent
         # accidental modifications by users
@@ -274,13 +257,6 @@
 
         self._add_constant_wavelength_broadening()
         self._add_empirical_asymmetry()
-<<<<<<< HEAD
-
-        # Lock further attribute additions to prevent
-        # accidental modifications by users
-        self._locked = True
-=======
->>>>>>> fd02c697
 
         # Lock further attribute additions to prevent
         # accidental modifications by users
@@ -295,13 +271,6 @@
 
         self._add_constant_wavelength_broadening()
         self._add_fcj_asymmetry()
-<<<<<<< HEAD
-
-        # Lock further attribute additions to prevent
-        # accidental modifications by users
-        self._locked = True
-=======
->>>>>>> fd02c697
 
         # Lock further attribute additions to prevent
         # accidental modifications by users
@@ -313,14 +282,6 @@
 
     def __init__(self) -> None:
         super().__init__()
-<<<<<<< HEAD
-
-        self._add_time_of_flight_broadening()
-
-        # Lock further attribute additions to prevent
-        # accidental modifications by users
-        self._locked = True
-=======
 
         self._add_time_of_flight_broadening()
 
@@ -337,7 +298,6 @@
 
         self._add_time_of_flight_broadening()
         self._add_ikeda_carpenter_asymmetry()
->>>>>>> fd02c697
 
         # Lock further attribute additions to prevent
         # accidental modifications by users
@@ -352,13 +312,6 @@
 
         self._add_time_of_flight_broadening()
         self._add_ikeda_carpenter_asymmetry()
-<<<<<<< HEAD
-
-        # Lock further attribute additions to prevent
-        # accidental modifications by users
-        self._locked = True
-=======
->>>>>>> fd02c697
 
         # Lock further attribute additions to prevent
         # accidental modifications by users
@@ -369,18 +322,12 @@
     _description = "Gaussian-damped sinc PDF profile"
     def __init__(self):
         super().__init__()
-<<<<<<< HEAD
-
-        self._add_time_of_flight_broadening()
-        self._add_ikeda_carpenter_asymmetry()
-
-        # Lock further attribute additions to prevent
-        # accidental modifications by users
-        self._locked = True
-=======
         self._add_pair_distribution_function_broadening()
         self._locked = True  # Lock further attribute additions
->>>>>>> fd02c697
+
+        # Lock further attribute additions to prevent
+        # accidental modifications by users
+        self._locked = True
 
 
 # --- Peak factory ---
@@ -398,17 +345,10 @@
                 "pseudo-voigt * back-to-back": TimeOfFlightPseudoVoigtBackToBackExponential
             }
         },
-<<<<<<< HEAD
-        "time-of-flight": {
-            "pseudo-voigt": TimeOfFlightPseudoVoigt,
-            "pseudo-voigt * ikeda-carpenter": TimeOfFlightPseudoVoigtIkedaCarpenter,
-            "pseudo-voigt * back-to-back": TimeOfFlightPseudoVoigtBackToBackExponential
-=======
         "total": {
             "constant wavelength": {
                 "gaussian-damped-sinc": PairDistributionFunctionGaussianDampedSinc
             }
->>>>>>> fd02c697
         }
     }
 

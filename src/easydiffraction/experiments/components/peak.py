from easydiffraction.core.objects import (
    Parameter,
    Component
)
from easydiffraction.core.constants import (
    DEFAULT_SCATTERING_TYPE,
    DEFAULT_BEAM_MODE,
    DEFAULT_PEAK_PROFILE_TYPE
)
from typing import Dict, Type, Optional


# --- Mixins ---
class ConstantWavelengthBroadeningMixin:
    def _add_constant_wavelength_broadening(self) -> None:
        self.broad_gauss_u: Parameter = Parameter(
            value=0.01,
            name="broad_gauss_u",
            cif_name="broad_gauss_u",
            units="deg²",
            description="Gaussian broadening coefficient (dependent on sample size and instrument resolution)"
        )
        self.broad_gauss_v: Parameter = Parameter(
            value=-0.01,
            name="broad_gauss_v",
            cif_name="broad_gauss_v",
            units="deg²",
            description="Gaussian broadening coefficient (instrumental broadening contribution)"
        )
        self.broad_gauss_w: Parameter = Parameter(
            value=0.02,
            name="broad_gauss_w",
            cif_name="broad_gauss_w",
            units="deg²",
            description="Gaussian broadening coefficient (instrumental broadening contribution)"
        )
        self.broad_lorentz_x: Parameter = Parameter(
            value=0.0,
            name="broad_lorentz_x",
            cif_name="broad_lorentz_x",
            units="deg",
            description="Lorentzian broadening coefficient (dependent on sample strain effects)"
        )
        self.broad_lorentz_y: Parameter = Parameter(
            value=0.0,
            name="broad_lorentz_y",
            cif_name="broad_lorentz_y",
            units="deg",
            description="Lorentzian broadening coefficient (dependent on microstructural defects and strain)"
        )


class TimeOfFlightBroadeningMixin:
    def _add_time_of_flight_broadening(self) -> None:
        self.broad_gauss_sigma_0: Parameter = Parameter(
            value=0.0,
            name="gauss_sigma_0",
            cif_name="gauss_sigma_0",
            units="µs²",
            description="Gaussian broadening coefficient (instrumental resolution)"
        )
        self.broad_gauss_sigma_1: Parameter = Parameter(
            value=0.0,
            name="gauss_sigma_1",
            cif_name="gauss_sigma_1",
            units="µs/Å",
            description="Gaussian broadening coefficient (dependent on d-spacing)"
        )
        self.broad_gauss_sigma_2: Parameter = Parameter(
            value=0.0,
            name="gauss_sigma_2",
            cif_name="gauss_sigma_2",
            units="µs²/Å²",
            description="Gaussian broadening coefficient (instrument-dependent term)"
        )
        self.broad_lorentz_gamma_0: Parameter = Parameter(
            value=0.0,
            name="lorentz_gamma_0",
            cif_name="lorentz_gamma_0",
            units="µs",
            description="Lorentzian broadening coefficient (dependent on microstrain effects)"
        )
        self.broad_lorentz_gamma_1: Parameter = Parameter(
            value=0.0,
            name="lorentz_gamma_1",
            cif_name="lorentz_gamma_1",
            units="µs/Å",
            description="Lorentzian broadening coefficient (dependent on d-spacing)"
        )
        self.broad_lorentz_gamma_2: Parameter = Parameter(
            value=0.0,
            name="lorentz_gamma_2",
            cif_name="lorentz_gamma_2",
            units="µs²/Å²",
            description="Lorentzian broadening coefficient (instrumental-dependent term)"
        )
        self.broad_mix_beta_0: Parameter = Parameter(
            value=0.0,
            name="mix_beta_0",
            cif_name="mix_beta_0",
            units="deg",
            description="Mixing parameter. Defines the ratio of Gaussian to Lorentzian contributions in TOF profiles"
        )
        self.broad_mix_beta_1: Parameter = Parameter(
            value=0.0,
            name="mix_beta_1",
            cif_name="mix_beta_1",
            units="deg",
            description="Mixing parameter. Defines the ratio of Gaussian to Lorentzian contributions in TOF profiles"
        )


class EmpiricalAsymmetryMixin:
    def _add_empirical_asymmetry(self) -> None:
        self.asym_empir_1: Parameter = Parameter(
            value=0.1,
            name="asym_empir_1",
            cif_name="asym_empir_1",
            units="",
            description="Empirical asymmetry coefficient p1"
        )
        self.asym_empir_2: Parameter = Parameter(
            value=0.2,
            name="asym_empir_2",
            cif_name="asym_empir_2",
            units="",
            description="Empirical asymmetry coefficient p2"
        )
        self.asym_empir_3: Parameter = Parameter(
            value=0.3,
            name="asym_empir_3",
            cif_name="asym_empir_3",
            units="",
            description="Empirical asymmetry coefficient p3"
        )
        self.asym_empir_4: Parameter = Parameter(
            value=0.4,
            name="asym_empir_4",
            cif_name="asym_empir_4",
            units="",
            description="Empirical asymmetry coefficient p4"
        )


class FcjAsymmetryMixin:
    def _add_fcj_asymmetry(self) -> None:
        self.asym_fcj_1: Parameter = Parameter(
            value=0.01,
            name="asym_fcj_1",
            cif_name="asym_fcj_1",
            units="",
            description="FCJ asymmetry coefficient 1"
        )
        self.asym_fcj_2: Parameter = Parameter(
            value=0.02,
            name="asym_fcj_2",
            cif_name="asym_fcj_2",
            units="",
            description="FCJ asymmetry coefficient 2"
        )


class IkedaCarpenterAsymmetryMixin:
    def _add_ikeda_carpenter_asymmetry(self) -> None:
        self.asym_alpha_0: Parameter = Parameter(
            value=0.01,
            name="asym_alpha_0",
            cif_name="asym_alpha_0",
            units="",
            description="Ikeda-Carpenter asymmetry parameter α₀"
        )
        self.asym_alpha_1: Parameter = Parameter(
            value=0.02,
            name="asym_alpha_1",
            cif_name="asym_alpha_1",
            units="",
            description="Ikeda-Carpenter asymmetry parameter α₁"
        )


class PairDistributionFunctionBroadeningMixin:
    def _add_pair_distribution_function_broadening(self):
        self.damp_q = Parameter(
            value=0.05,
            name="damp_q",
            cif_name="damp_q",
            units="Å⁻¹",
            description="Instrumental Q-resolution damping factor (affects high-r PDF peak amplitude)"
        )
        self.broad_q = Parameter(
            value=0.0,
            name="broad_q",
            cif_name="broad_q",
            units="Å⁻²",
            description="Quadratic PDF peak broadening coefficient (thermal and model uncertainty contribution)"
        )
        self.cutoff_q = Parameter(
            value=25.0,
            name="cutoff_q",
            cif_name="cutoff_q",
            units="Å⁻¹",
            description="Q-value cutoff applied to model PDF for Fourier transform (controls real-space resolution)"
        )
        self.sharp_delta_1 = Parameter(
            value=0.0,
            name="sharp_delta_1",
            cif_name="sharp_delta_1",
            units="Å",
            description="PDF peak sharpening coefficient (1/r dependence)"
        )
        self.sharp_delta_2 = Parameter(
            value=0.0,
            name="sharp_delta_2",
            cif_name="sharp_delta_2",
            units="Å²",
            description="PDF peak sharpening coefficient (1/r² dependence)"
        )
        self.damp_particle_diameter = Parameter(
            value=0.0,
            name="damp_particle_diameter",
            cif_name="damp_particle_diameter",
            units="Å",
            description="Particle diameter for spherical envelope damping correction in PDF"
        )


# --- Base peak class ---
class PeakBase(Component):
    @property
    def category_key(self) -> str:
        return "peak"

    @property
    def cif_category_key(self) -> str:
        return "peak"


# --- Derived peak classes ---
class ConstantWavelengthPseudoVoigt(PeakBase, ConstantWavelengthBroadeningMixin):
    _description: str = "Pseudo-Voigt profile"

    def __init__(self) -> None:
        super().__init__()

        self._add_constant_wavelength_broadening()

        # Lock further attribute additions to prevent
        # accidental modifications by users
        self._locked: bool = True


class ConstantWavelengthSplitPseudoVoigt(PeakBase, ConstantWavelengthBroadeningMixin, EmpiricalAsymmetryMixin):
    _description: str = "Split pseudo-Voigt profile"

    def __init__(self) -> None:
        super().__init__()

        self._add_constant_wavelength_broadening()
        self._add_empirical_asymmetry()

        # Lock further attribute additions to prevent
        # accidental modifications by users
        self._locked: bool = True


class ConstantWavelengthThompsonCoxHastings(PeakBase, ConstantWavelengthBroadeningMixin, FcjAsymmetryMixin):
    _description: str = "Thompson-Cox-Hastings profile"

    def __init__(self) -> None:
        super().__init__()

        self._add_constant_wavelength_broadening()
        self._add_fcj_asymmetry()

        # Lock further attribute additions to prevent
        # accidental modifications by users
        self._locked: bool = True


class TimeOfFlightPseudoVoigt(PeakBase, TimeOfFlightBroadeningMixin):
    _description: str = "Pseudo-Voigt profile"

    def __init__(self) -> None:
        super().__init__()

        self._add_time_of_flight_broadening()

        # Lock further attribute additions to prevent
        # accidental modifications by users
        self._locked: bool = True


class TimeOfFlightPseudoVoigtIkedaCarpenter(PeakBase, TimeOfFlightBroadeningMixin, IkedaCarpenterAsymmetryMixin):
    _description: str = "Pseudo-Voigt * Ikeda-Carpenter profile"

    def __init__(self) -> None:
        super().__init__()

        self._add_time_of_flight_broadening()
        self._add_ikeda_carpenter_asymmetry()

        # Lock further attribute additions to prevent
        # accidental modifications by users
        self._locked: bool = True


class TimeOfFlightPseudoVoigtBackToBackExponential(PeakBase, TimeOfFlightBroadeningMixin, IkedaCarpenterAsymmetryMixin):
    _description: str = "Pseudo-Voigt * Back-to-Back Exponential profile"

    def __init__(self) -> None:
        super().__init__()

        self._add_time_of_flight_broadening()
        self._add_ikeda_carpenter_asymmetry()

        # Lock further attribute additions to prevent
        # accidental modifications by users
        self._locked: bool = True


class PairDistributionFunctionGaussianDampedSinc(PeakBase,
                                                 PairDistributionFunctionBroadeningMixin):
    _description = "Gaussian-damped sinc PDF profile"
    def __init__(self):
        super().__init__()
        self._add_pair_distribution_function_broadening()
        self._locked = True  # Lock further attribute additions


# --- Peak factory ---
class PeakFactory:
<<<<<<< HEAD
    _supported = {
        "bragg": {
            "constant wavelength": {
                "pseudo-voigt": ConstantWavelengthPseudoVoigt,
                "split pseudo-voigt": ConstantWavelengthSplitPseudoVoigt,
                "thompson-cox-hastings": ConstantWavelengthThompsonCoxHastings
            },
            "time-of-flight": {
                "pseudo-voigt": TimeOfFlightPseudoVoigt,
                "ikeda-carpenter": TimeOfFlightIkedaCarpenter,
                "pseudo-voigt * ikeda-carpenter": TimeOfFlightPseudoVoigtIkedaCarpenter,
                "pseudo-voigt * back-to-back": TimeOfFlightPseudoVoigtBackToBackExponential
            }
        },
        "total": {
            "constant wavelength": {
                "gaussian-damped-sinc": PairDistributionFunctionGaussianDampedSinc
            }
=======
    _supported: Dict[str, Dict[str, Type[PeakBase]]] = {
        "constant wavelength": {
            "pseudo-voigt": ConstantWavelengthPseudoVoigt,
            "split pseudo-voigt": ConstantWavelengthSplitPseudoVoigt,
            "thompson-cox-hastings": ConstantWavelengthThompsonCoxHastings
        },
        "time-of-flight": {
            "pseudo-voigt": TimeOfFlightPseudoVoigt,
            "pseudo-voigt * ikeda-carpenter": TimeOfFlightPseudoVoigtIkedaCarpenter,
            "pseudo-voigt * back-to-back": TimeOfFlightPseudoVoigtBackToBackExponential
>>>>>>> 9a08ceb4
        }
    }

    @classmethod
    def create(cls,
<<<<<<< HEAD
               scattering_type=DEFAULT_SCATTERING_TYPE,
               beam_mode=DEFAULT_BEAM_MODE,
               profile_type=DEFAULT_PEAK_PROFILE_TYPE[DEFAULT_SCATTERING_TYPE][DEFAULT_BEAM_MODE]):
=======
               beam_mode: str = DEFAULT_BEAM_MODE,
               profile_type: Optional[str] = DEFAULT_PEAK_PROFILE_TYPE) -> PeakBase:
        if beam_mode not in cls._supported:
            supported_beam_modes = list(cls._supported.keys())
>>>>>>> 9a08ceb4

        supported_scattering_types = list(cls._supported.keys())
        if scattering_type not in supported_scattering_types:
            raise ValueError(
                f"Unsupported scattering type: '{scattering_type}'.\n "
                f"Supported scattering types: {supported_scattering_types}"
            )

        supported_beam_modes = list(cls._supported[scattering_type].keys())
        if beam_mode not in supported_beam_modes:
            raise ValueError(
                f"Unsupported beam mode: '{beam_mode}' for scattering type: '{scattering_type}'.\n "
                f"Supported beam modes: {supported_beam_modes}"
            )

        supported_profile_types = list(cls._supported[scattering_type][beam_mode].keys())
        if profile_type not in supported_profile_types:
            raise ValueError(
                f"Unsupported profile type '{profile_type}' for beam mode '{beam_mode}'.\n"
                f"Supported profile types: {supported_profile_types}"
            )

<<<<<<< HEAD
        peak_class = cls._supported[scattering_type][beam_mode][profile_type]
        peak_obj = peak_class()

        return peak_obj
=======
        peak_class: Type[PeakBase] = cls._supported[beam_mode][profile_type]
        return peak_class()
>>>>>>> 9a08ceb4
<|MERGE_RESOLUTION|>--- conflicted
+++ resolved
@@ -317,7 +317,6 @@
         # accidental modifications by users
         self._locked: bool = True
 
-
 class PairDistributionFunctionGaussianDampedSinc(PeakBase,
                                                  PairDistributionFunctionBroadeningMixin):
     _description = "Gaussian-damped sinc PDF profile"
@@ -329,7 +328,6 @@
 
 # --- Peak factory ---
 class PeakFactory:
-<<<<<<< HEAD
     _supported = {
         "bragg": {
             "constant wavelength": {
@@ -339,7 +337,6 @@
             },
             "time-of-flight": {
                 "pseudo-voigt": TimeOfFlightPseudoVoigt,
-                "ikeda-carpenter": TimeOfFlightIkedaCarpenter,
                 "pseudo-voigt * ikeda-carpenter": TimeOfFlightPseudoVoigtIkedaCarpenter,
                 "pseudo-voigt * back-to-back": TimeOfFlightPseudoVoigtBackToBackExponential
             }
@@ -348,33 +345,14 @@
             "constant wavelength": {
                 "gaussian-damped-sinc": PairDistributionFunctionGaussianDampedSinc
             }
-=======
-    _supported: Dict[str, Dict[str, Type[PeakBase]]] = {
-        "constant wavelength": {
-            "pseudo-voigt": ConstantWavelengthPseudoVoigt,
-            "split pseudo-voigt": ConstantWavelengthSplitPseudoVoigt,
-            "thompson-cox-hastings": ConstantWavelengthThompsonCoxHastings
-        },
-        "time-of-flight": {
-            "pseudo-voigt": TimeOfFlightPseudoVoigt,
-            "pseudo-voigt * ikeda-carpenter": TimeOfFlightPseudoVoigtIkedaCarpenter,
-            "pseudo-voigt * back-to-back": TimeOfFlightPseudoVoigtBackToBackExponential
->>>>>>> 9a08ceb4
         }
     }
 
     @classmethod
     def create(cls,
-<<<<<<< HEAD
                scattering_type=DEFAULT_SCATTERING_TYPE,
                beam_mode=DEFAULT_BEAM_MODE,
                profile_type=DEFAULT_PEAK_PROFILE_TYPE[DEFAULT_SCATTERING_TYPE][DEFAULT_BEAM_MODE]):
-=======
-               beam_mode: str = DEFAULT_BEAM_MODE,
-               profile_type: Optional[str] = DEFAULT_PEAK_PROFILE_TYPE) -> PeakBase:
-        if beam_mode not in cls._supported:
-            supported_beam_modes = list(cls._supported.keys())
->>>>>>> 9a08ceb4
 
         supported_scattering_types = list(cls._supported.keys())
         if scattering_type not in supported_scattering_types:
@@ -397,12 +375,7 @@
                 f"Supported profile types: {supported_profile_types}"
             )
 
-<<<<<<< HEAD
         peak_class = cls._supported[scattering_type][beam_mode][profile_type]
         peak_obj = peak_class()
 
-        return peak_obj
-=======
-        peak_class: Type[PeakBase] = cls._supported[beam_mode][profile_type]
-        return peak_class()
->>>>>>> 9a08ceb4
+        return peak_obj
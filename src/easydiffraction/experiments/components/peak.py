# SPDX-FileCopyrightText: 2021-2025 EasyDiffraction contributors <https://github.com/easyscience/diffraction>
# SPDX-License-Identifier: BSD-3-Clause
from enum import Enum
from typing import Optional

from easydiffraction.core.objects import Component
from easydiffraction.core.objects import Parameter
from easydiffraction.experiments.components.experiment_type import BeamModeEnum
from easydiffraction.experiments.components.experiment_type import ScatteringTypeEnum


class PeakProfileTypeEnum(str, Enum):
    PSEUDO_VOIGT = 'pseudo-voigt'
    SPLIT_PSEUDO_VOIGT = 'split pseudo-voigt'
    THOMPSON_COX_HASTINGS = 'thompson-cox-hastings'
    PSEUDO_VOIGT_IKEDA_CARPENTER = 'pseudo-voigt * ikeda-carpenter'
    PSEUDO_VOIGT_BACK_TO_BACK = 'pseudo-voigt * back-to-back'
    GAUSSIAN_DAMPED_SINC = 'gaussian-damped-sinc'

    @classmethod
    def default(
        cls,
        scattering_type: ScatteringTypeEnum | None = None,
        beam_mode: BeamModeEnum | None = None,
    ) -> 'PeakProfileTypeEnum':
        if scattering_type is None:
            scattering_type = ScatteringTypeEnum.default()
        if beam_mode is None:
            beam_mode = BeamModeEnum.default()

        return {
            (
                ScatteringTypeEnum.BRAGG,
                BeamModeEnum.CONSTANT_WAVELENGTH,
            ): cls.PSEUDO_VOIGT,
            (
                ScatteringTypeEnum.BRAGG,
                BeamModeEnum.TIME_OF_FLIGHT,
            ): cls.PSEUDO_VOIGT_IKEDA_CARPENTER,
            (
                ScatteringTypeEnum.TOTAL,
                BeamModeEnum.CONSTANT_WAVELENGTH,
            ): cls.GAUSSIAN_DAMPED_SINC,
            (
                ScatteringTypeEnum.TOTAL,
                BeamModeEnum.TIME_OF_FLIGHT,
            ): cls.GAUSSIAN_DAMPED_SINC,
        }[(scattering_type, beam_mode)]

    def description(self) -> str:
        if self is PeakProfileTypeEnum.PSEUDO_VOIGT:
            return 'Pseudo-Voigt profile'
        elif self is PeakProfileTypeEnum.SPLIT_PSEUDO_VOIGT:
            return 'Split pseudo-Voigt profile with empirical asymmetry correction.'
        elif self is PeakProfileTypeEnum.THOMPSON_COX_HASTINGS:
            return 'Thompson-Cox-Hastings profile with FCJ asymmetry correction.'
        elif self is PeakProfileTypeEnum.PSEUDO_VOIGT_IKEDA_CARPENTER:
            return 'Pseudo-Voigt profile with Ikeda-Carpenter asymmetry correction.'
        elif self is PeakProfileTypeEnum.PSEUDO_VOIGT_BACK_TO_BACK:
            return 'Pseudo-Voigt profile with Back-to-Back Exponential asymmetry correction.'
        elif self is PeakProfileTypeEnum.GAUSSIAN_DAMPED_SINC:
            return 'Gaussian-damped sinc profile for pair distribution function (PDF) analysis.'


# --- Mixins ---
class ConstantWavelengthBroadeningMixin:
    def _add_constant_wavelength_broadening(self) -> None:
        self.broad_gauss_u: Parameter = Parameter(
            value=0.01,
            name='broad_gauss_u',
            cif_name='broad_gauss_u',
            units='deg²',
            description='Gaussian broadening coefficient (dependent on '
            'sample size and instrument resolution)',
        )
        self.broad_gauss_v: Parameter = Parameter(
            value=-0.01,
            name='broad_gauss_v',
            cif_name='broad_gauss_v',
            units='deg²',
            description='Gaussian broadening coefficient (instrumental broadening contribution)',
        )
        self.broad_gauss_w: Parameter = Parameter(
            value=0.02,
            name='broad_gauss_w',
            cif_name='broad_gauss_w',
            units='deg²',
            description='Gaussian broadening coefficient (instrumental broadening contribution)',
        )
        self.broad_lorentz_x: Parameter = Parameter(
            value=0.0,
            name='broad_lorentz_x',
            cif_name='broad_lorentz_x',
            units='deg',
            description='Lorentzian broadening coefficient (dependent on sample strain effects)',
        )
        self.broad_lorentz_y: Parameter = Parameter(
            value=0.0,
            name='broad_lorentz_y',
            cif_name='broad_lorentz_y',
            units='deg',
            description='Lorentzian broadening coefficient (dependent on '
            'microstructural defects and strain)',
        )


class TimeOfFlightBroadeningMixin:
    def _add_time_of_flight_broadening(self) -> None:
        self.broad_gauss_sigma_0: Parameter = Parameter(
            value=0.0,
            name='gauss_sigma_0',
            cif_name='gauss_sigma_0',
            units='µs²',
            description='Gaussian broadening coefficient (instrumental resolution)',
        )
        self.broad_gauss_sigma_1: Parameter = Parameter(
            value=0.0,
            name='gauss_sigma_1',
            cif_name='gauss_sigma_1',
            units='µs/Å',
            description='Gaussian broadening coefficient (dependent on d-spacing)',
        )
        self.broad_gauss_sigma_2: Parameter = Parameter(
            value=0.0,
            name='gauss_sigma_2',
            cif_name='gauss_sigma_2',
            units='µs²/Å²',
            description='Gaussian broadening coefficient (instrument-dependent term)',
        )
        self.broad_lorentz_gamma_0: Parameter = Parameter(
            value=0.0,
            name='lorentz_gamma_0',
            cif_name='lorentz_gamma_0',
            units='µs',
            description='Lorentzian broadening coefficient (dependent on microstrain effects)',
        )
        self.broad_lorentz_gamma_1: Parameter = Parameter(
            value=0.0,
            name='lorentz_gamma_1',
            cif_name='lorentz_gamma_1',
            units='µs/Å',
            description='Lorentzian broadening coefficient (dependent on d-spacing)',
        )
        self.broad_lorentz_gamma_2: Parameter = Parameter(
            value=0.0,
            name='lorentz_gamma_2',
            cif_name='lorentz_gamma_2',
            units='µs²/Å²',
            description='Lorentzian broadening coefficient (instrumental-dependent term)',
        )
        self.broad_mix_beta_0: Parameter = Parameter(
            value=0.0,
            name='mix_beta_0',
            cif_name='mix_beta_0',
            units='deg',
            description='Mixing parameter. Defines the ratio of Gaussian '
            'to Lorentzian contributions in TOF profiles',
        )
        self.broad_mix_beta_1: Parameter = Parameter(
            value=0.0,
            name='mix_beta_1',
            cif_name='mix_beta_1',
            units='deg',
            description='Mixing parameter. Defines the ratio of Gaussian '
            'to Lorentzian contributions in TOF profiles',
        )


class EmpiricalAsymmetryMixin:
    def _add_empirical_asymmetry(self) -> None:
        self.asym_empir_1: Parameter = Parameter(
            value=0.1,
            name='asym_empir_1',
            cif_name='asym_empir_1',
            units='',
            description='Empirical asymmetry coefficient p1',
        )
        self.asym_empir_2: Parameter = Parameter(
            value=0.2,
            name='asym_empir_2',
            cif_name='asym_empir_2',
            units='',
            description='Empirical asymmetry coefficient p2',
        )
        self.asym_empir_3: Parameter = Parameter(
            value=0.3,
            name='asym_empir_3',
            cif_name='asym_empir_3',
            units='',
            description='Empirical asymmetry coefficient p3',
        )
        self.asym_empir_4: Parameter = Parameter(
            value=0.4,
            name='asym_empir_4',
            cif_name='asym_empir_4',
            units='',
            description='Empirical asymmetry coefficient p4',
        )


class FcjAsymmetryMixin:
    def _add_fcj_asymmetry(self) -> None:
        self.asym_fcj_1: Parameter = Parameter(
            value=0.01,
            name='asym_fcj_1',
            cif_name='asym_fcj_1',
            units='',
            description='FCJ asymmetry coefficient 1',
        )
        self.asym_fcj_2: Parameter = Parameter(
            value=0.02,
            name='asym_fcj_2',
            cif_name='asym_fcj_2',
            units='',
            description='FCJ asymmetry coefficient 2',
        )


class IkedaCarpenterAsymmetryMixin:
    def _add_ikeda_carpenter_asymmetry(self) -> None:
        self.asym_alpha_0: Parameter = Parameter(
            value=0.01,
            name='asym_alpha_0',
            cif_name='asym_alpha_0',
            units='',
            description='Ikeda-Carpenter asymmetry parameter α₀',
        )
        self.asym_alpha_1: Parameter = Parameter(
            value=0.02,
            name='asym_alpha_1',
            cif_name='asym_alpha_1',
            units='',
            description='Ikeda-Carpenter asymmetry parameter α₁',
        )


class PairDistributionFunctionBroadeningMixin:
    def _add_pair_distribution_function_broadening(self):
        self.damp_q = Parameter(
            value=0.05,
            name='damp_q',
            cif_name='damp_q',
            units='Å⁻¹',
            description='Instrumental Q-resolution damping factor '
            '(affects high-r PDF peak amplitude)',
        )
        self.broad_q = Parameter(
            value=0.0,
            name='broad_q',
            cif_name='broad_q',
            units='Å⁻²',
            description='Quadratic PDF peak broadening coefficient '
            '(thermal and model uncertainty contribution)',
        )
        self.cutoff_q = Parameter(
            value=25.0,
            name='cutoff_q',
            cif_name='cutoff_q',
            units='Å⁻¹',
            description='Q-value cutoff applied to model PDF for Fourier '
            'transform (controls real-space resolution)',
        )
        self.sharp_delta_1 = Parameter(
            value=0.0,
            name='sharp_delta_1',
            cif_name='sharp_delta_1',
            units='Å',
            description='PDF peak sharpening coefficient (1/r dependence)',
        )
        self.sharp_delta_2 = Parameter(
            value=0.0,
            name='sharp_delta_2',
            cif_name='sharp_delta_2',
            units='Å²',
            description='PDF peak sharpening coefficient (1/r² dependence)',
        )
        self.damp_particle_diameter = Parameter(
            value=0.0,
            name='damp_particle_diameter',
            cif_name='damp_particle_diameter',
            units='Å',
            description='Particle diameter for spherical envelope damping correction in PDF',
        )


# --- Base peak class ---
class PeakBase(Component):
    @property
    def category_key(self) -> str:
        return 'peak'

    @property
    def cif_category_key(self) -> str:
        return 'peak'


# --- Derived peak classes ---
class ConstantWavelengthPseudoVoigt(
    PeakBase,
    ConstantWavelengthBroadeningMixin,
):
    def __init__(self) -> None:
        super().__init__()

        self._add_constant_wavelength_broadening()

        # Lock further attribute additions to prevent
        # accidental modifications by users
        self._locked: bool = True


class ConstantWavelengthSplitPseudoVoigt(
    PeakBase,
    ConstantWavelengthBroadeningMixin,
    EmpiricalAsymmetryMixin,
):
    def __init__(self) -> None:
        super().__init__()

        self._add_constant_wavelength_broadening()
        self._add_empirical_asymmetry()

        # Lock further attribute additions to prevent
        # accidental modifications by users
        self._locked: bool = True


class ConstantWavelengthThompsonCoxHastings(
    PeakBase,
    ConstantWavelengthBroadeningMixin,
    FcjAsymmetryMixin,
):
    def __init__(self) -> None:
        super().__init__()

        self._add_constant_wavelength_broadening()
        self._add_fcj_asymmetry()

        # Lock further attribute additions to prevent
        # accidental modifications by users
        self._locked: bool = True


class TimeOfFlightPseudoVoigt(
    PeakBase,
    TimeOfFlightBroadeningMixin,
):
    def __init__(self) -> None:
        super().__init__()

        self._add_time_of_flight_broadening()

        # Lock further attribute additions to prevent
        # accidental modifications by users
        self._locked: bool = True


class TimeOfFlightPseudoVoigtIkedaCarpenter(
    PeakBase,
    TimeOfFlightBroadeningMixin,
    IkedaCarpenterAsymmetryMixin,
):
    def __init__(self) -> None:
        super().__init__()

        self._add_time_of_flight_broadening()
        self._add_ikeda_carpenter_asymmetry()

        # Lock further attribute additions to prevent
        # accidental modifications by users
        self._locked: bool = True


class TimeOfFlightPseudoVoigtBackToBack(
    PeakBase,
    TimeOfFlightBroadeningMixin,
    IkedaCarpenterAsymmetryMixin,
):
    def __init__(self) -> None:
        super().__init__()

        self._add_time_of_flight_broadening()
        self._add_ikeda_carpenter_asymmetry()

        # Lock further attribute additions to prevent
        # accidental modifications by users
        self._locked: bool = True


class PairDistributionFunctionGaussianDampedSinc(
    PeakBase,
    PairDistributionFunctionBroadeningMixin,
):
    def __init__(self):
        super().__init__()
        self._add_pair_distribution_function_broadening()
        self._locked = True  # Lock further attribute additions


# --- Peak factory ---
class PeakFactory:
    ST = ScatteringTypeEnum
    BM = BeamModeEnum
    PPT = PeakProfileTypeEnum
    _supported = {
        ST.BRAGG: {
            BM.CONSTANT_WAVELENGTH: {
                PPT.PSEUDO_VOIGT: ConstantWavelengthPseudoVoigt,
                PPT.SPLIT_PSEUDO_VOIGT: ConstantWavelengthSplitPseudoVoigt,
                PPT.THOMPSON_COX_HASTINGS: ConstantWavelengthThompsonCoxHastings,
            },
            BM.TIME_OF_FLIGHT: {
                PPT.PSEUDO_VOIGT: TimeOfFlightPseudoVoigt,
                PPT.PSEUDO_VOIGT_IKEDA_CARPENTER: TimeOfFlightPseudoVoigtIkedaCarpenter,
                PPT.PSEUDO_VOIGT_BACK_TO_BACK: TimeOfFlightPseudoVoigtBackToBack,
            },
        },
        ST.TOTAL: {
            BM.CONSTANT_WAVELENGTH: {
                PPT.GAUSSIAN_DAMPED_SINC: PairDistributionFunctionGaussianDampedSinc,
            },
            BM.TIME_OF_FLIGHT: {
                PPT.GAUSSIAN_DAMPED_SINC: PairDistributionFunctionGaussianDampedSinc,
            },
        },
    }

    @classmethod
    def create(
        cls,
<<<<<<< HEAD
        scattering_type: Optional[ScatteringTypeEnum] = None,
        beam_mode: Optional[BeamModeEnum] = None,
        profile_type: Optional[PeakProfileTypeEnum] = None,
=======
        scattering_type=ScatteringTypeEnum.default(),
        beam_mode=BeamModeEnum.default(),
        profile_type=PeakProfileTypeEnum.default(
            ScatteringTypeEnum.default(), BeamModeEnum.default()
        ),
>>>>>>> b136a4ca
    ):
        if beam_mode is None:
            beam_mode = BeamModeEnum.default()
        if scattering_type is None:
            scattering_type = ScatteringTypeEnum.default()
        if profile_type is None:
            profile_type = PeakProfileTypeEnum.default(scattering_type, beam_mode)

        supported_scattering_types = list(cls._supported.keys())
        if scattering_type not in supported_scattering_types:
            raise ValueError(
                f"Unsupported scattering type: '{scattering_type}'.\n"
                f'Supported scattering types: {supported_scattering_types}'
            )

        supported_beam_modes = list(cls._supported[scattering_type].keys())
        if beam_mode not in supported_beam_modes:
            raise ValueError(
                f"Unsupported beam mode: '{beam_mode}' for scattering type: "
                f"'{scattering_type}'.\n Supported beam modes: '{supported_beam_modes}'"
            )

        supported_profile_types = list(cls._supported[scattering_type][beam_mode].keys())
        if profile_type not in supported_profile_types:
            raise ValueError(
                f"Unsupported profile type '{profile_type}' for beam mode '{beam_mode}'.\n"
                f'Supported profile types: {supported_profile_types}'
            )

        peak_class = cls._supported[scattering_type][beam_mode][profile_type]
        peak_obj = peak_class()

        return peak_obj<|MERGE_RESOLUTION|>--- conflicted
+++ resolved
@@ -428,17 +428,9 @@
     @classmethod
     def create(
         cls,
-<<<<<<< HEAD
         scattering_type: Optional[ScatteringTypeEnum] = None,
         beam_mode: Optional[BeamModeEnum] = None,
         profile_type: Optional[PeakProfileTypeEnum] = None,
-=======
-        scattering_type=ScatteringTypeEnum.default(),
-        beam_mode=BeamModeEnum.default(),
-        profile_type=PeakProfileTypeEnum.default(
-            ScatteringTypeEnum.default(), BeamModeEnum.default()
-        ),
->>>>>>> b136a4ca
     ):
         if beam_mode is None:
             beam_mode = BeamModeEnum.default()

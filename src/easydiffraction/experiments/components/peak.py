--- conflicted
+++ resolved
@@ -180,25 +180,12 @@
 # --- Base peak class ---
 class PeakBase(Component):
     @property
-<<<<<<< HEAD
-    def category_key(self):
+    def category_key(self) -> str:
         return "peak"
 
     @property
-    def cif_category_key(self):
-        return "peak"
-=======
     def cif_category_key(self) -> str:
         return "peak"
-
-    @property
-    def category_key(self) -> str:
-        return "peak"
-
-    @property
-    def _entry_id(self) -> Optional[str]:
-        return None
->>>>>>> 53f3dd3d
 
 
 # --- Derived peak classes ---
@@ -209,14 +196,10 @@
         super().__init__()
 
         self._add_constant_wavelength_broadening()
-<<<<<<< HEAD
-
-        # Lock further attribute additions to prevent
-        # accidental modifications by users
-        self._locked = True
-=======
-        self._locked: bool = True  # Lock further attribute additions
->>>>>>> 53f3dd3d
+
+        # Lock further attribute additions to prevent
+        # accidental modifications by users
+        self._locked: bool = True
 
 
 class ConstantWavelengthSplitPseudoVoigt(PeakBase, ConstantWavelengthBroadeningMixin, EmpiricalAsymmetryMixin):
@@ -227,15 +210,11 @@
 
         self._add_constant_wavelength_broadening()
         self._add_empirical_asymmetry()
-<<<<<<< HEAD
-
-        # Lock further attribute additions to prevent
-        # accidental modifications by users
-        self._locked = True
-=======
-        self._locked: bool = True  # Lock further attribute additions
-
->>>>>>> 53f3dd3d
+
+        # Lock further attribute additions to prevent
+        # accidental modifications by users
+        self._locked: bool = True
+
 
 class ConstantWavelengthThompsonCoxHastings(PeakBase, ConstantWavelengthBroadeningMixin, FcjAsymmetryMixin):
     _description: str = "Thompson-Cox-Hastings profile"
@@ -245,14 +224,10 @@
 
         self._add_constant_wavelength_broadening()
         self._add_fcj_asymmetry()
-<<<<<<< HEAD
-
-        # Lock further attribute additions to prevent
-        # accidental modifications by users
-        self._locked = True
-=======
-        self._locked: bool = True  # Lock further attribute additions
->>>>>>> 53f3dd3d
+
+        # Lock further attribute additions to prevent
+        # accidental modifications by users
+        self._locked: bool = True
 
 
 class TimeOfFlightPseudoVoigt(PeakBase, TimeOfFlightBroadeningMixin):
@@ -260,63 +235,40 @@
 
     def __init__(self) -> None:
         super().__init__()
-<<<<<<< HEAD
 
         self._add_time_of_flight_broadening()
 
         # Lock further attribute additions to prevent
         # accidental modifications by users
-        self._locked = True
-=======
-        self._add_time_of_flight_broadening()
-        self._locked: bool = True  # Lock further attribute additions
-
-
-class TimeOfFlightIkedaCarpenter(PeakBase, TimeOfFlightBroadeningMixin, IkedaCarpenterAsymmetryMixin):
-    _description: str = "Ikeda-Carpenter profile"
-
-    def __init__(self) -> None:
-        super().__init__()
+        self._locked: bool = True
+
+
+class TimeOfFlightPseudoVoigtIkedaCarpenter(PeakBase, TimeOfFlightBroadeningMixin, IkedaCarpenterAsymmetryMixin):
+    _description: str = "Pseudo-Voigt * Ikeda-Carpenter profile"
+
+    def __init__(self) -> None:
+        super().__init__()
+
         self._add_time_of_flight_broadening()
         self._add_ikeda_carpenter_asymmetry()
-        self._locked: bool = True  # Lock further attribute additions
->>>>>>> 53f3dd3d
-
-
-class TimeOfFlightPseudoVoigtIkedaCarpenter(PeakBase, TimeOfFlightBroadeningMixin, IkedaCarpenterAsymmetryMixin):
-    _description: str = "Pseudo-Voigt * Ikeda-Carpenter profile"
+
+        # Lock further attribute additions to prevent
+        # accidental modifications by users
+        self._locked: bool = True
+
+
+class TimeOfFlightPseudoVoigtBackToBackExponential(PeakBase, TimeOfFlightBroadeningMixin, IkedaCarpenterAsymmetryMixin):
+    _description: str = "Pseudo-Voigt * Back-to-Back Exponential profile"
 
     def __init__(self) -> None:
         super().__init__()
 
         self._add_time_of_flight_broadening()
         self._add_ikeda_carpenter_asymmetry()
-<<<<<<< HEAD
-
-        # Lock further attribute additions to prevent
-        # accidental modifications by users
-        self._locked = True
-=======
-        self._locked: bool = True  # Lock further attribute additions
-
->>>>>>> 53f3dd3d
-
-class TimeOfFlightPseudoVoigtBackToBackExponential(PeakBase, TimeOfFlightBroadeningMixin, IkedaCarpenterAsymmetryMixin):
-    _description: str = "Pseudo-Voigt * Back-to-Back Exponential profile"
-
-    def __init__(self) -> None:
-        super().__init__()
-
-        self._add_time_of_flight_broadening()
-        self._add_ikeda_carpenter_asymmetry()
-<<<<<<< HEAD
-
-        # Lock further attribute additions to prevent
-        # accidental modifications by users
-        self._locked = True
-=======
-        self._locked: bool = True  # Lock further attribute additions
->>>>>>> 53f3dd3d
+
+        # Lock further attribute additions to prevent
+        # accidental modifications by users
+        self._locked: bool = True
 
 
 # --- Peak factory ---

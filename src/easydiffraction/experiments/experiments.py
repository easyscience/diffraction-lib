--- conflicted
+++ resolved
@@ -25,7 +25,6 @@
 
     def add(
         self,
-<<<<<<< HEAD
         experiment=None,
         name=None,
         sample_form=None,
@@ -36,17 +35,6 @@
         cif_str=None,
         data_path=None
     ):
-=======
-        experiment: Optional[BaseExperiment] = None,
-        name: Optional[str] = None,
-        sample_form: Optional[str] = None,
-        beam_mode: Optional[str] = None,
-        radiation_probe: Optional[str] = None,
-        cif_path: Optional[str] = None,
-        cif_str: Optional[str] = None,
-        data_path: Optional[str] = None
-    ) -> None:
->>>>>>> 9a08ceb4
         """
         Add a new experiment to the collection.
         """
@@ -82,7 +70,6 @@
         print("Loading Experiment from CIF string...")
         raise NotImplementedError("CIF loading not implemented.")
 
-<<<<<<< HEAD
     def _add_from_data_path(self,
                             name,
                             sample_form,
@@ -90,16 +77,6 @@
                             radiation_probe,
                             scattering_type,
                             data_path):
-=======
-    def _add_from_data_path(
-        self,
-        name: str,
-        sample_form: str,
-        beam_mode: str,
-        radiation_probe: str,
-        data_path: str
-    ) -> None:
->>>>>>> 9a08ceb4
         """
         Load an experiment from raw data ASCII file.
         """

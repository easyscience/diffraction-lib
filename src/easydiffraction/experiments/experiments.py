--- conflicted
+++ resolved
@@ -15,15 +15,11 @@
     Collection manager for multiple Experiment instances.
     """
 
-<<<<<<< HEAD
     @property
     def _child_class(self):
         return BaseExperiment
 
-    def __init__(self):
-=======
     def __init__(self) -> None:
->>>>>>> 53f3dd3d
         super().__init__()
         self._experiments: Dict[str, BaseExperiment] = self._items  # Alias for legacy support
 
@@ -58,14 +54,8 @@
         else:
             raise ValueError("Provide either experiment, type parameters, cif_path, cif_str, or data_path")
 
-<<<<<<< HEAD
     @enforce_type
     def _add_prebuilt_experiment(self, experiment: BaseExperiment):
-=======
-    def _add_prebuilt_experiment(self, experiment: BaseExperiment) -> None:
-        if not isinstance(experiment, BaseExperiment):
-            raise TypeError("Expected an instance of BaseExperiment or its subclass.")
->>>>>>> 53f3dd3d
         self._experiments[experiment.name] = experiment
 
     def _add_from_cif_path(self, cif_path: str) -> None:

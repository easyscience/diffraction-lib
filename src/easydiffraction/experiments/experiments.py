--- conflicted
+++ resolved
@@ -19,11 +19,7 @@
     def _child_class(self):
         return BaseExperiment
 
-<<<<<<< HEAD
-    def __init__(self):
-=======
     def __init__(self) -> None:
->>>>>>> fd02c697
         super().__init__()
         self._experiments: Dict[str, BaseExperiment] = self._items  # Alias for legacy support
 

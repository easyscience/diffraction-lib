--- conflicted
+++ resolved
@@ -21,21 +21,17 @@
 
 # TODO: rename to LineSegment
 class Point(Component):
-<<<<<<< HEAD
-    @property
-    def category_key(self):
+    @property
+    def category_key(self) -> str:
         return "background"
 
     @property
-    def cif_category_key(self):
+    def cif_category_key(self) -> str:
         return "pd_background"
 
     def __init__(self,
                  x: float,
                  y: float):
-=======
-    def __init__(self, x: float, y: float) -> None:
->>>>>>> 53f3dd3d
         super().__init__()
 
         self.x = Descriptor(
@@ -59,12 +55,6 @@
         # accidental modifications by users
         self._locked = True
 
-<<<<<<< HEAD
-=======
-    @property
-    def cif_category_key(self) -> str:
-        return "pd_background"
->>>>>>> 53f3dd3d
 
 class PolynomialTerm(Component):
     # TODO: make consistency in where to place the following properties:
@@ -74,21 +64,12 @@
         return "background"
 
     @property
-<<<<<<< HEAD
     def cif_category_key(self):
         return "pd_background"
 
     def __init__(self,
-                 order,
-                 coef):
-=======
-    def _entry_id(self) -> str:
-        return f"{self.x.value}"
-
-
-class PolynomialTerm(Component):
-    def __init__(self, order: int, coef: float) -> None:
->>>>>>> 53f3dd3d
+                 order: int,
+                 coef: float) -> None:
         super().__init__()
 
         self.order = Descriptor(
@@ -108,23 +89,9 @@
         # as ID for the whole object
         self._entry_id = str(order)
 
-<<<<<<< HEAD
         # Lock further attribute additions to prevent
         # accidental modifications by users
         self._locked = True
-=======
-    @property
-    def cif_category_key(self) -> str:
-        return "pd_background"
-
-    @property
-    def category_key(self) -> str:
-        return "background"
-
-    @property
-    def _entry_id(self) -> str:
-        return f"{self.order.value}"
->>>>>>> 53f3dd3d
 
 
 class BackgroundBase(Collection):
@@ -133,15 +100,7 @@
         return "category"  # datablock or category
 
     @abstractmethod
-<<<<<<< HEAD
-    def calculate(self, x_data):
-=======
-    def add(self, *args: Any) -> None:
-        pass
-
-    @abstractmethod
     def calculate(self, x_data: np.ndarray) -> np.ndarray:
->>>>>>> 53f3dd3d
         pass
 
     @abstractmethod
@@ -152,19 +111,9 @@
 class LineSegmentBackground(BackgroundBase):
     _description: str = 'Linear interpolation between points'
 
-<<<<<<< HEAD
-    @property
-    def _child_class(self):
+    @property
+    def _child_class(self) -> Type[Point]:
         return Point
-=======
-    def __init__(self) -> None:
-        super().__init__()
-
-    def add(self, x: float, y: float) -> None:
-        """Add a background point."""
-        point = Point(x=x, y=y)
-        self._items[point._entry_id] = point
->>>>>>> 53f3dd3d
 
     def calculate(self, x_data: np.ndarray) -> np.ndarray:
         """Interpolate background points over x_data."""
@@ -206,19 +155,9 @@
 class ChebyshevPolynomialBackground(BackgroundBase):
     _description: str = 'Chebyshev polynomial background'
 
-<<<<<<< HEAD
-    @property
-    def _child_class(self):
+    @property
+    def _child_class(self) -> Type[PolynomialTerm]:
         return PolynomialTerm
-=======
-    def __init__(self) -> None:
-        super().__init__()
-
-    def add(self, order: int, coef: float) -> None:
-        """Add a polynomial term as (order, coefficient)."""
-        term = PolynomialTerm(order=order, coef=coef)
-        self._items[term._entry_id] = term
->>>>>>> 53f3dd3d
 
     def calculate(self, x_data: np.ndarray) -> np.ndarray:
         """Evaluate polynomial background over x_data."""

--- conflicted
+++ resolved
@@ -22,19 +22,11 @@
 # TODO: rename to LineSegment
 class Point(Component):
     @property
-<<<<<<< HEAD
-    def category_key(self):
-        return "background"
-
-    @property
-    def cif_category_key(self):
-=======
     def category_key(self) -> str:
         return "background"
 
     @property
     def cif_category_key(self) -> str:
->>>>>>> fd02c697
         return "pd_background"
 
     def __init__(self,
@@ -76,13 +68,8 @@
         return "pd_background"
 
     def __init__(self,
-<<<<<<< HEAD
-                 order,
-                 coef):
-=======
                  order: int,
                  coef: float) -> None:
->>>>>>> fd02c697
         super().__init__()
 
         self.order = Descriptor(
@@ -113,11 +100,7 @@
         return "category"  # datablock or category
 
     @abstractmethod
-<<<<<<< HEAD
-    def calculate(self, x_data):
-=======
     def calculate(self, x_data: np.ndarray) -> np.ndarray:
->>>>>>> fd02c697
         pass
 
     @abstractmethod
@@ -126,17 +109,10 @@
 
 
 class LineSegmentBackground(BackgroundBase):
-<<<<<<< HEAD
-    _description = 'Linear interpolation between points'
-
-    @property
-    def _child_class(self):
-=======
     _description: str = 'Linear interpolation between points'
 
     @property
     def _child_class(self) -> Type[Point]:
->>>>>>> fd02c697
         return Point
 
     def calculate(self, x_data: np.ndarray) -> np.ndarray:
@@ -177,17 +153,10 @@
 
 
 class ChebyshevPolynomialBackground(BackgroundBase):
-<<<<<<< HEAD
-    _description = 'Chebyshev polynomial background'
-
-    @property
-    def _child_class(self):
-=======
     _description: str = 'Chebyshev polynomial background'
 
     @property
     def _child_class(self) -> Type[PolynomialTerm]:
->>>>>>> fd02c697
         return PolynomialTerm
 
     def calculate(self, x_data: np.ndarray) -> np.ndarray:

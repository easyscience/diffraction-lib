--- conflicted
+++ resolved
@@ -23,18 +23,6 @@
     and file paths.
     """
 
-<<<<<<< HEAD
-    def __init__(self):
-        self._name = "untitled_project"
-        self._title = "Untitled Project"
-        self._description = ""
-        self._path = os.getcwd()
-        self._created = datetime.datetime.now()
-        self._last_modified = datetime.datetime.now()
-
-    @property
-    def name(self):
-=======
     def __init__(self) -> None:
         self._name: str = "untitled_project"
         self._title: str = "Untitled Project"
@@ -45,7 +33,6 @@
 
     @property
     def name(self) -> str:
->>>>>>> fd02c697
         """Return the project name."""
         return self._name
 
@@ -95,17 +82,9 @@
         self._last_modified = datetime.datetime.now()
 
     def as_cif(self) -> str:
-<<<<<<< HEAD
-        """
-        Export project metadata to CIF.
-        """
-        wrapped_title = wrap(self.title, width=60)
-        wrapped_description = wrap(self.description, width=60)
-=======
         """Export project metadata to CIF."""
         wrapped_title: List[str] = wrap(self.title, width=60)
         wrapped_description: List[str] = wrap(self.description, width=60)
->>>>>>> fd02c697
 
         title_str: str = f"_project.title            '{wrapped_title[0]}'"
         for line in wrapped_title[1:]:
@@ -150,17 +129,10 @@
     """
 
     def __init__(self,
-<<<<<<< HEAD
-                 name="untitled_project",
-                 title="Untitled Project",
-                 description=""):
-        self.info = ProjectInfo()
-=======
                  name: str = "untitled_project",
                  title: str = "Untitled Project",
                  description: str = "") -> None:
         self.info: ProjectInfo = ProjectInfo()
->>>>>>> fd02c697
         self.info.name = name
         self.info.title = title
         self.info.description = description
@@ -173,11 +145,7 @@
         self._varname = varname()
 
     @property
-<<<<<<< HEAD
-    def name(self):
-=======
     def name(self) -> str:
->>>>>>> fd02c697
         """Convenience property to access the project's name directly."""
         return self.info.name
 

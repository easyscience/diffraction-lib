from typing import Optional

from easydiffraction.core.objects import (
    Descriptor,
    Component
)


class SpaceGroup(Component):
    """
    Represents the space group of a sample model.
    """
    @property
<<<<<<< HEAD
    def category_key(self):
        return "space_group"

    @property
    def cif_category_key(self):
        return "space_group"

    def __init__(self,
                 name_h_m="P 1",
                 it_coordinate_system_code=None):
=======
    def category_key(self) -> str:
        return "space_group"

    @property
    def cif_category_key(self) -> str:
        return "space_group"

    def __init__(self,
                 name_h_m : str = "P 1",
                 it_coordinate_system_code: Optional[int] = None) -> None:
>>>>>>> fd02c697
        super().__init__()

        self.name_h_m = Descriptor(
            value=name_h_m,
            name="name_h_m",
            cif_name = "name_H-M_alt"
        )
        self.it_coordinate_system_code = Descriptor(
            value=it_coordinate_system_code,
            name="it_coordinate_system_code",
            cif_name="IT_coordinate_system_code"
        )

        # Lock further attribute additions to prevent
        # accidental modifications by users
        self._locked = True<|MERGE_RESOLUTION|>--- conflicted
+++ resolved
@@ -11,18 +11,6 @@
     Represents the space group of a sample model.
     """
     @property
-<<<<<<< HEAD
-    def category_key(self):
-        return "space_group"
-
-    @property
-    def cif_category_key(self):
-        return "space_group"
-
-    def __init__(self,
-                 name_h_m="P 1",
-                 it_coordinate_system_code=None):
-=======
     def category_key(self) -> str:
         return "space_group"
 
@@ -33,7 +21,6 @@
     def __init__(self,
                  name_h_m : str = "P 1",
                  it_coordinate_system_code: Optional[int] = None) -> None:
->>>>>>> fd02c697
         super().__init__()
 
         self.name_h_m = Descriptor(

from typing import Optional
from easydiffraction.core.objects import (
    Descriptor,
    Component
)


class SpaceGroup(Component):
    """
    Represents the space group of a sample model.
    """
    @property
    def category_key(self):
        return "space_group"

    @property
    def cif_category_key(self):
        return "space_group"

<<<<<<< HEAD
    def __init__(self,
                 name_h_m="P 1",
                 it_coordinate_system_code=None):
=======
    def __init__(self, name_h_m: str = "P 1", it_coordinate_system_code: Optional[int] = None) -> None:
>>>>>>> 53f3dd3d
        super().__init__()

        self.name_h_m = Descriptor(
            value=name_h_m,
            name="name_h_m",
            cif_name = "name_H-M_alt"
        )
        self.it_coordinate_system_code = Descriptor(
            value=it_coordinate_system_code,
            name="it_coordinate_system_code",
            cif_name="IT_coordinate_system_code"
        )

<<<<<<< HEAD
        # Lock further attribute additions to prevent
        # accidental modifications by users
        self._locked = True
=======
    @property
    def cif_category_key(self) -> str:
        return "space_group"

    @property
    def category_key(self) -> str:
        return "space_group"

    @property
    def _entry_id(self) -> Optional[str]:
        return None
>>>>>>> 53f3dd3d
<|MERGE_RESOLUTION|>--- conflicted
+++ resolved
@@ -1,4 +1,5 @@
 from typing import Optional
+
 from easydiffraction.core.objects import (
     Descriptor,
     Component
@@ -10,20 +11,16 @@
     Represents the space group of a sample model.
     """
     @property
-    def category_key(self):
+    def category_key(self) -> str:
         return "space_group"
 
     @property
-    def cif_category_key(self):
+    def cif_category_key(self) -> str:
         return "space_group"
 
-<<<<<<< HEAD
     def __init__(self,
-                 name_h_m="P 1",
-                 it_coordinate_system_code=None):
-=======
-    def __init__(self, name_h_m: str = "P 1", it_coordinate_system_code: Optional[int] = None) -> None:
->>>>>>> 53f3dd3d
+                 name_h_m : str = "P 1",
+                 it_coordinate_system_code: Optional[int] = None) -> None:
         super().__init__()
 
         self.name_h_m = Descriptor(
@@ -37,20 +34,6 @@
             cif_name="IT_coordinate_system_code"
         )
 
-<<<<<<< HEAD
         # Lock further attribute additions to prevent
         # accidental modifications by users
-        self._locked = True
-=======
-    @property
-    def cif_category_key(self) -> str:
-        return "space_group"
-
-    @property
-    def category_key(self) -> str:
-        return "space_group"
-
-    @property
-    def _entry_id(self) -> Optional[str]:
-        return None
->>>>>>> 53f3dd3d
+        self._locked = True
<<<<<<< HEAD
=======
from typing import Optional

>>>>>>> fd02c697
from easydiffraction.core.objects import (
    Parameter,
    Component
)
<<<<<<< HEAD

=======
>>>>>>> fd02c697

class Cell(Component):
    """
    Represents the unit cell parameters of a sample model.
    """
    @property
<<<<<<< HEAD
    def category_key(self):
        return "cell"

    @property
    def cif_category_key(self):
=======
    def category_key(self) -> str:
        return "cell"

    @property
    def cif_category_key(self) -> str:
>>>>>>> fd02c697
        return "cell"

    def __init__(self,
                 length_a: float = 10.0,
                 length_b: float = 10.0,
                 length_c: float = 10.0,
                 angle_alpha: float = 90.0,
                 angle_beta: float = 90.0,
                 angle_gamma: float = 90.0) -> None:
        super().__init__()

        self.length_a = Parameter(
            value=length_a,
            name="length_a",
            cif_name="length_a",
            units="Å"
        )
        self.length_b = Parameter(
            value=length_b,
            name="length_b",
            cif_name="length_b",
            units="Å"
        )
        self.length_c = Parameter(
            value=length_c,
            name="length_c",
            cif_name="length_c",
            units="Å"
        )
        self.angle_alpha = Parameter(
            value=angle_alpha,
            name="angle_alpha",
            cif_name="angle_alpha",
            units="deg"
        )
        self.angle_beta = Parameter(
            value=angle_beta,
            name="angle_beta",
            cif_name="angle_beta",
            units="deg"
        )
        self.angle_gamma = Parameter(
            value=angle_gamma,
            name="angle_gamma",
            cif_name="angle_gamma",
            units="deg"
        )

        # Lock further attribute additions to prevent
        # accidental modifications by users
<<<<<<< HEAD
        self._locked = True
=======
        self._locked: bool = True
>>>>>>> fd02c697
<|MERGE_RESOLUTION|>--- conflicted
+++ resolved
@@ -1,35 +1,20 @@
-<<<<<<< HEAD
-=======
 from typing import Optional
 
->>>>>>> fd02c697
 from easydiffraction.core.objects import (
     Parameter,
     Component
 )
-<<<<<<< HEAD
-
-=======
->>>>>>> fd02c697
 
 class Cell(Component):
     """
     Represents the unit cell parameters of a sample model.
     """
     @property
-<<<<<<< HEAD
-    def category_key(self):
-        return "cell"
-
-    @property
-    def cif_category_key(self):
-=======
     def category_key(self) -> str:
         return "cell"
 
     @property
     def cif_category_key(self) -> str:
->>>>>>> fd02c697
         return "cell"
 
     def __init__(self,
@@ -80,8 +65,4 @@
 
         # Lock further attribute additions to prevent
         # accidental modifications by users
-<<<<<<< HEAD
-        self._locked = True
-=======
-        self._locked: bool = True
->>>>>>> fd02c697
+        self._locked: bool = True
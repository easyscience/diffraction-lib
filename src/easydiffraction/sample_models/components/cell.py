--- conflicted
+++ resolved
@@ -1,25 +1,20 @@
-<<<<<<< HEAD
+from typing import Optional
+
 from easydiffraction.core.objects import (
     Parameter,
     Component
 )
-
-=======
-from typing import Optional
-from easydiffraction.core.objects import (Parameter,
-                                          Component)
->>>>>>> 53f3dd3d
 
 class Cell(Component):
     """
     Represents the unit cell parameters of a sample model.
     """
     @property
-    def category_key(self):
+    def category_key(self) -> str:
         return "cell"
 
     @property
-    def cif_category_key(self):
+    def cif_category_key(self) -> str:
         return "cell"
 
     def __init__(self,
@@ -68,20 +63,6 @@
             units="deg"
         )
 
-<<<<<<< HEAD
         # Lock further attribute additions to prevent
         # accidental modifications by users
-        self._locked = True
-=======
-    @property
-    def cif_category_key(self) -> str:
-        return "cell"
-
-    @property
-    def category_key(self) -> str:
-        return "cell"
-
-    @property
-    def _entry_id(self) -> Optional[str]:
-        return None
->>>>>>> 53f3dd3d
+        self._locked: bool = True
--- conflicted
+++ resolved
@@ -1,16 +1,11 @@
-<<<<<<< HEAD
-from easydiffraction.core.objects import Collection
-from easydiffraction.utils.formatting import paragraph
-from easydiffraction.sample_models.sample_model import SampleModel
-=======
 from typing import Dict, List, Optional
 
 from easydiffraction.utils.decorators import enforce_type
 from easydiffraction.core.objects import Collection
 from easydiffraction.sample_models.sample_model import SampleModel
 from easydiffraction.utils.formatting import paragraph
+from easydiffraction.sample_models.sample_model import SampleModel
 
->>>>>>> fd02c697
 
 class SampleModels(Collection):
     """
@@ -21,11 +16,7 @@
     def _child_class(self):
         return SampleModel
 
-<<<<<<< HEAD
-    def __init__(self):
-=======
     def __init__(self) -> None:
->>>>>>> fd02c697
         super().__init__()  # Initialize Collection
         self._models = self._items  # Alias for legacy support
 
@@ -103,13 +94,7 @@
         Raises:
             TypeError: If model is not a SampleModel instance.
         """
-<<<<<<< HEAD
-        if not isinstance(model, SampleModel):
-            raise TypeError("Expected an instance of SampleModel")
-        self._models[model.name] = model
-=======
         self._models[sample_model.name] = sample_model
->>>>>>> fd02c697
 
     def _create_and_add_sample_model(self, 
                                     name: Optional[str] = None, 

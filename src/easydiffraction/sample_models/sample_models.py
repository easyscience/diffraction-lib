<<<<<<< HEAD
from easydiffraction.utils.decorators import enforce_type
from easydiffraction.core.objects import Collection
from easydiffraction.utils.formatting import paragraph
from easydiffraction.sample_models.sample_model import SampleModel
=======
from typing import Dict, List, Optional
from easydiffraction.crystallography import crystallography as ecr
from easydiffraction.core.objects import (
    Collection,
    Datablock
)
from easydiffraction.sample_models.components.space_group import SpaceGroup
from easydiffraction.sample_models.components.cell import Cell
from easydiffraction.sample_models.collections.atom_sites import AtomSites
from easydiffraction.utils.formatting import paragraph


class SampleModel(Datablock):
    """
    Represents an individual structural/magnetic model of a sample.
    Wraps crystallographic information including space group, cell, and atomic sites.
    """

    def __init__(self, name: str, cif_path: Optional[str] = None, cif_str: Optional[str] = None) -> None:
        self.name: str = name
        self.space_group: SpaceGroup = SpaceGroup()
        self.cell: Cell = Cell()
        self.atom_sites: AtomSites = AtomSites()

        if cif_path:
            self.load_from_cif_file(cif_path)
        elif cif_str:
            self.load_from_cif_string(cif_str)

    def apply_symmetry_constraints(self) -> None:
        """Apply symmetry constraints to cell, atomic coordinates, and atomic displacements."""
        self._apply_cell_symmetry_constraints()
        self._apply_atomic_coordinates_symmetry_constraints()
        self._apply_atomic_displacement_symmetry_constraints()

    def _apply_cell_symmetry_constraints(self) -> None:
        """Apply symmetry constraints to unit cell parameters."""
        dummy_cell: Dict[str, float] = {'lattice_a': self.cell.length_a.value,
                      'lattice_b': self.cell.length_b.value,
                      'lattice_c': self.cell.length_c.value,
                      'angle_alpha': self.cell.angle_alpha.value,
                      'angle_beta': self.cell.angle_beta.value,
                      'angle_gamma': self.cell.angle_gamma.value}
        space_group_name: str = self.space_group.name_h_m.value
        ecr.apply_cell_symmetry_constraints(cell=dummy_cell,
                                            name_hm=space_group_name)
        self.cell.length_a.value = dummy_cell['lattice_a']
        self.cell.length_b.value = dummy_cell['lattice_b']
        self.cell.length_c.value = dummy_cell['lattice_c']
        self.cell.angle_alpha.value = dummy_cell['angle_alpha']
        self.cell.angle_beta.value = dummy_cell['angle_beta']
        self.cell.angle_gamma.value = dummy_cell['angle_gamma']

    def _apply_atomic_coordinates_symmetry_constraints(self) -> None:
        """Apply symmetry constraints to atomic coordinates."""
        space_group_name: str = self.space_group.name_h_m.value
        space_group_coord_code: Optional[int] = self.space_group.it_coordinate_system_code.value
        for atom in self.atom_sites:
            dummy_atom: Dict[str, float] = {"fract_x": atom.fract_x.value,
                          "fract_y": atom.fract_y.value,
                          "fract_z": atom.fract_z.value}
            wl: Optional[str] = atom.wyckoff_letter.value
            if not wl:
                #raise ValueError("Wyckoff letter is not defined for atom.")
                continue
            ecr.apply_atom_site_symmetry_constraints(atom_site=dummy_atom,
                                                     name_hm=space_group_name,
                                                     coord_code=space_group_coord_code,
                                                     wyckoff_letter=wl)
            atom.fract_x.value = dummy_atom['fract_x']
            atom.fract_y.value = dummy_atom['fract_y']
            atom.fract_z.value = dummy_atom['fract_z']

    def _apply_atomic_displacement_symmetry_constraints(self) -> None:
        """Apply symmetry constraints to atomic displacement parameters."""
        pass

    def load_from_cif_file(self, cif_path: str) -> None:
        """
        Load model data from a CIF file.
        
        Args:
            cif_path: Path to the CIF file.
        """
        # TODO: Implement CIF parsing here
        print(f"Loading SampleModel from CIF file: {cif_path}")
        # Example: self.id = extract_id_from_cif(cif_path)

    def load_from_cif_string(self, cif_str: str) -> None:
        """
        Load model data from a CIF string.
        
        Args:
            cif_str: CIF content as a string.
        """
        # TODO: Implement CIF parsing from a string
        print("Loading SampleModel from CIF string.")

    def show_structure(self, plane: str = 'xy', grid_size: int = 20) -> None:
        """
        Show an ASCII projection of the structure on a 2D plane.

        Args:
            plane: 'xy', 'xz', or 'yz' plane to project.
            grid_size: Size of the ASCII grid (default is 20).
        """
        print(paragraph(f"Sample model 🧩 '{self.name}' structure view"))
        print("Not implemented yet.")

    def show_params(self) -> None:
        """Display structural parameters (space group, unit cell, atomic sites)."""
        print(f"\nSampleModel ID: {self.name}")
        print(f"Space group: {self.space_group.name_h_m}")
        print(f"Cell parameters: {self.cell.as_dict()}")
        print("Atom sites:")
        self.atom_sites.show()

    def as_cif(self) -> str:
        """
        Export the sample model to CIF format.
        Returns:
            CIF string representation of the sample model.
        """
        # Data block header
        cif_lines: List[str] = [f"data_{self.name}"]

        # Space Group
        cif_lines += ["", self.space_group.as_cif()]

        # Unit Cell
        cif_lines += ["", self.cell.as_cif()]

        # Atom Sites
        cif_lines += ["", self.atom_sites.as_cif()]

        return "\n".join(cif_lines)

    def show_as_cif(self) -> None:
        """Display the sample model in CIF format."""
        cif_text: str = self.as_cif()
        lines: List[str] = cif_text.splitlines()
        max_width: int = max(len(line) for line in lines)
        padded_lines: List[str] = [f"│ {line.ljust(max_width)} │" for line in lines]
        top: str = f"╒{'═' * (max_width + 2)}╕"
        bottom: str = f"╘{'═' * (max_width + 2)}╛"

        print(paragraph(f"Sample model 🧩 '{self.name}' as cif"))
        print(top)
        print("\n".join(padded_lines))
        print(bottom)

>>>>>>> 53f3dd3d

class SampleModels(Collection):
    """
    Collection manager for multiple SampleModel instances.
    """

<<<<<<< HEAD
    @property
    def _child_class(self):
        return SampleModel

    def __init__(self):
=======
    def __init__(self) -> None:
>>>>>>> 53f3dd3d
        super().__init__()  # Initialize Collection
        self._models = self._items  # Alias for legacy support

    def add(self, 
            model: Optional[SampleModel] = None, 
            name: Optional[str] = None, 
            cif_path: Optional[str] = None, 
            cif_str: Optional[str] = None) -> None:
        """
        Add a new sample model to the collection.
        Dispatches based on input type: pre-built model or parameters for new creation.
        
        Args:
            model: An existing SampleModel instance.
            name: Name for a new model if created from scratch.
            cif_path: Path to a CIF file to create a model from.
            cif_str: CIF content as string to create a model from.
        """
        if model:
            self._add_prebuilt_sample_model(model)
        else:
            self._create_and_add_sample_model(name, cif_path, cif_str)

    def remove(self, name: str) -> None:
        """
        Remove a sample model by its ID.
        
        Args:
            name: ID of the model to remove.
        """
        if name in self._models:
            del self._models[name]

    def get_ids(self) -> List[str]:
        """
        Return a list of all model IDs in the collection.
        
        Returns:
            List of model IDs.
        """
        return list(self._models.keys())

    @property
    def ids(self) -> List[str]:
        """Property accessor for model IDs."""
        return self.get_ids()

    def show_names(self) -> None:
        """List all model IDs in the collection."""
        print(paragraph("Defined sample models" + " 🧩"))
        print(self.get_ids())

    def show_params(self) -> None:
        """Show parameters of all sample models in the collection."""
        for model in self._models.values():
            model.show_params()

    def as_cif(self) -> str:
        """
        Export all sample models to CIF format.
        
        Returns:
            CIF string representation of all sample models.
        """
        return "\n".join([model.as_cif() for model in self._models.values()])

<<<<<<< HEAD
    @enforce_type
    def _add_prebuilt_sample_model(self, sample_model: SampleModel):
=======
    def _add_prebuilt_sample_model(self, model: SampleModel) -> None:
>>>>>>> 53f3dd3d
        """
        Add a pre-built SampleModel instance.
        
        Args:
            model: The SampleModel instance to add.
        
        Raises:
            TypeError: If model is not a SampleModel instance.
        """
        self._models[sample_model.name] = sample_model

    def _create_and_add_sample_model(self, 
                                    name: Optional[str] = None, 
                                    cif_path: Optional[str] = None, 
                                    cif_str: Optional[str] = None) -> None:
        """
        Create a SampleModel instance and add it to the collection.
        
        Args:
            name: Name for the new model.
            cif_path: Path to a CIF file.
            cif_str: CIF content as string.
        
        Raises:
            ValueError: If neither name, cif_path, nor cif_str is provided.
        """
        if cif_path:
            model = SampleModel(cif_path=cif_path)
        elif cif_str:
            model = SampleModel(cif_str=cif_str)
        elif name:
            model = SampleModel(name=name)
        else:
            raise ValueError("You must provide a name, cif_path, or cif_str.")

        self._models[model.name] = model<|MERGE_RESOLUTION|>--- conflicted
+++ resolved
@@ -1,176 +1,21 @@
-<<<<<<< HEAD
+from typing import Dict, List, Optional
+
 from easydiffraction.utils.decorators import enforce_type
 from easydiffraction.core.objects import Collection
-from easydiffraction.utils.formatting import paragraph
 from easydiffraction.sample_models.sample_model import SampleModel
-=======
-from typing import Dict, List, Optional
-from easydiffraction.crystallography import crystallography as ecr
-from easydiffraction.core.objects import (
-    Collection,
-    Datablock
-)
-from easydiffraction.sample_models.components.space_group import SpaceGroup
-from easydiffraction.sample_models.components.cell import Cell
-from easydiffraction.sample_models.collections.atom_sites import AtomSites
 from easydiffraction.utils.formatting import paragraph
 
-
-class SampleModel(Datablock):
-    """
-    Represents an individual structural/magnetic model of a sample.
-    Wraps crystallographic information including space group, cell, and atomic sites.
-    """
-
-    def __init__(self, name: str, cif_path: Optional[str] = None, cif_str: Optional[str] = None) -> None:
-        self.name: str = name
-        self.space_group: SpaceGroup = SpaceGroup()
-        self.cell: Cell = Cell()
-        self.atom_sites: AtomSites = AtomSites()
-
-        if cif_path:
-            self.load_from_cif_file(cif_path)
-        elif cif_str:
-            self.load_from_cif_string(cif_str)
-
-    def apply_symmetry_constraints(self) -> None:
-        """Apply symmetry constraints to cell, atomic coordinates, and atomic displacements."""
-        self._apply_cell_symmetry_constraints()
-        self._apply_atomic_coordinates_symmetry_constraints()
-        self._apply_atomic_displacement_symmetry_constraints()
-
-    def _apply_cell_symmetry_constraints(self) -> None:
-        """Apply symmetry constraints to unit cell parameters."""
-        dummy_cell: Dict[str, float] = {'lattice_a': self.cell.length_a.value,
-                      'lattice_b': self.cell.length_b.value,
-                      'lattice_c': self.cell.length_c.value,
-                      'angle_alpha': self.cell.angle_alpha.value,
-                      'angle_beta': self.cell.angle_beta.value,
-                      'angle_gamma': self.cell.angle_gamma.value}
-        space_group_name: str = self.space_group.name_h_m.value
-        ecr.apply_cell_symmetry_constraints(cell=dummy_cell,
-                                            name_hm=space_group_name)
-        self.cell.length_a.value = dummy_cell['lattice_a']
-        self.cell.length_b.value = dummy_cell['lattice_b']
-        self.cell.length_c.value = dummy_cell['lattice_c']
-        self.cell.angle_alpha.value = dummy_cell['angle_alpha']
-        self.cell.angle_beta.value = dummy_cell['angle_beta']
-        self.cell.angle_gamma.value = dummy_cell['angle_gamma']
-
-    def _apply_atomic_coordinates_symmetry_constraints(self) -> None:
-        """Apply symmetry constraints to atomic coordinates."""
-        space_group_name: str = self.space_group.name_h_m.value
-        space_group_coord_code: Optional[int] = self.space_group.it_coordinate_system_code.value
-        for atom in self.atom_sites:
-            dummy_atom: Dict[str, float] = {"fract_x": atom.fract_x.value,
-                          "fract_y": atom.fract_y.value,
-                          "fract_z": atom.fract_z.value}
-            wl: Optional[str] = atom.wyckoff_letter.value
-            if not wl:
-                #raise ValueError("Wyckoff letter is not defined for atom.")
-                continue
-            ecr.apply_atom_site_symmetry_constraints(atom_site=dummy_atom,
-                                                     name_hm=space_group_name,
-                                                     coord_code=space_group_coord_code,
-                                                     wyckoff_letter=wl)
-            atom.fract_x.value = dummy_atom['fract_x']
-            atom.fract_y.value = dummy_atom['fract_y']
-            atom.fract_z.value = dummy_atom['fract_z']
-
-    def _apply_atomic_displacement_symmetry_constraints(self) -> None:
-        """Apply symmetry constraints to atomic displacement parameters."""
-        pass
-
-    def load_from_cif_file(self, cif_path: str) -> None:
-        """
-        Load model data from a CIF file.
-        
-        Args:
-            cif_path: Path to the CIF file.
-        """
-        # TODO: Implement CIF parsing here
-        print(f"Loading SampleModel from CIF file: {cif_path}")
-        # Example: self.id = extract_id_from_cif(cif_path)
-
-    def load_from_cif_string(self, cif_str: str) -> None:
-        """
-        Load model data from a CIF string.
-        
-        Args:
-            cif_str: CIF content as a string.
-        """
-        # TODO: Implement CIF parsing from a string
-        print("Loading SampleModel from CIF string.")
-
-    def show_structure(self, plane: str = 'xy', grid_size: int = 20) -> None:
-        """
-        Show an ASCII projection of the structure on a 2D plane.
-
-        Args:
-            plane: 'xy', 'xz', or 'yz' plane to project.
-            grid_size: Size of the ASCII grid (default is 20).
-        """
-        print(paragraph(f"Sample model 🧩 '{self.name}' structure view"))
-        print("Not implemented yet.")
-
-    def show_params(self) -> None:
-        """Display structural parameters (space group, unit cell, atomic sites)."""
-        print(f"\nSampleModel ID: {self.name}")
-        print(f"Space group: {self.space_group.name_h_m}")
-        print(f"Cell parameters: {self.cell.as_dict()}")
-        print("Atom sites:")
-        self.atom_sites.show()
-
-    def as_cif(self) -> str:
-        """
-        Export the sample model to CIF format.
-        Returns:
-            CIF string representation of the sample model.
-        """
-        # Data block header
-        cif_lines: List[str] = [f"data_{self.name}"]
-
-        # Space Group
-        cif_lines += ["", self.space_group.as_cif()]
-
-        # Unit Cell
-        cif_lines += ["", self.cell.as_cif()]
-
-        # Atom Sites
-        cif_lines += ["", self.atom_sites.as_cif()]
-
-        return "\n".join(cif_lines)
-
-    def show_as_cif(self) -> None:
-        """Display the sample model in CIF format."""
-        cif_text: str = self.as_cif()
-        lines: List[str] = cif_text.splitlines()
-        max_width: int = max(len(line) for line in lines)
-        padded_lines: List[str] = [f"│ {line.ljust(max_width)} │" for line in lines]
-        top: str = f"╒{'═' * (max_width + 2)}╕"
-        bottom: str = f"╘{'═' * (max_width + 2)}╛"
-
-        print(paragraph(f"Sample model 🧩 '{self.name}' as cif"))
-        print(top)
-        print("\n".join(padded_lines))
-        print(bottom)
-
->>>>>>> 53f3dd3d
 
 class SampleModels(Collection):
     """
     Collection manager for multiple SampleModel instances.
     """
 
-<<<<<<< HEAD
     @property
     def _child_class(self):
         return SampleModel
 
-    def __init__(self):
-=======
     def __init__(self) -> None:
->>>>>>> 53f3dd3d
         super().__init__()  # Initialize Collection
         self._models = self._items  # Alias for legacy support
 
@@ -237,12 +82,8 @@
         """
         return "\n".join([model.as_cif() for model in self._models.values()])
 
-<<<<<<< HEAD
     @enforce_type
-    def _add_prebuilt_sample_model(self, sample_model: SampleModel):
-=======
-    def _add_prebuilt_sample_model(self, model: SampleModel) -> None:
->>>>>>> 53f3dd3d
+    def _add_prebuilt_sample_model(self, sample_model: SampleModel) -> None:
         """
         Add a pre-built SampleModel instance.
         

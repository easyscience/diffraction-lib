# SPDX-FileCopyrightText: 2021-2025 EasyDiffraction contributors <https://github.com/easyscience/diffraction>
# SPDX-License-Identifier: BSD-3-Clause

import secrets
import string
from abc import ABC
from abc import abstractmethod
from typing import Any
from typing import Dict
from typing import Iterator
from typing import List
from typing import Optional
from typing import TypeVar
from typing import Union

from easydiffraction.core.singletons import UidMapHandler
from easydiffraction.utils.decorators import enforce_type
from easydiffraction.utils.formatting import error
from easydiffraction.utils.formatting import warning

T = TypeVar('T')


class Descriptor:
    """Base class for descriptors (non-refinable attributes)."""

    def __init__(
        self,
        # Value of the parameter
        value: Any,
        # ED parameter name (to access it in the code)
        name: str,
        # CIF parameter name (to show it in the CIF)
        cif_name: str,
        # Pretty name (to show it in the table)
        pretty_name: Optional[str] = None,
        # Parent datablock name
        datablock_id: Optional[str] = None,
        # ED parent category name
        category_key: Optional[str] = None,
        # CIF parent category name
        cif_category_key: Optional[str] = None,
        # Parent collection entry id
        collection_entry_id: Optional[str] = None,
        # Units of the parameter
        units: Optional[str] = None,
        # Description of the parameter
        description: Optional[str] = None,
        # If false, the parameter can never be edited. It is calculated
        # automatically
        editable: bool = True,
    ) -> None:
        self._value = value
        self.name: str = name
        self.cif_name: str = cif_name
        self.pretty_name: Optional[str] = pretty_name
        self._datablock_id: Optional[str] = datablock_id
        self.category_key: Optional[str] = category_key
        self.cif_category_key: Optional[str] = cif_category_key
        self._collection_entry_id: Optional[str] = collection_entry_id
        self.units: Optional[str] = units
        self._description: Optional[str] = description
        self._editable: bool = editable

        self._human_uid = self._generate_human_readable_unique_id()

        UidMapHandler.get().add_to_uid_map(self)

    def __str__(self):
        # Base value string
        value_str = f'{self.__class__.__name__}: {self.uid} = {self.value}'

        # Append ± uncertainty if it exists and is nonzero
        if hasattr(self, 'uncertainty') and self.uncertainty != 0.0:
            value_str += f' ± {self.uncertainty}'

        # Append units if available
        if self.units:
            value_str += f' {self.units}'

        return value_str

    def __repr__(self):
        return self.__str__()

    def _generate_random_unique_id(self) -> str:
        # Derived class Parameter will use this unique id for the
        # minimization process to identify the parameter. It will also
        # be used to create the alias for the parameter in the
        # constraint expression.
        length = 16
        letters = [secrets.choice(string.ascii_lowercase) for _ in range(length)]
        uid = ''.join(letters)
        return uid

    def _generate_human_readable_unique_id(self):
        # Instead of generating a random string, we can use the
        # name of the parameter and the block name to create a unique
        # id.
        #  E.g.:
        #  - "block-id.category-name.parameter-name":
        #    "lbco.cell.length_a"
        #  - "block-id.category-name.entry-id.parameter-name":
        #    "lbco.atom_site.Ba.fract_x"
        # For the analysis, we can use the same format, but without the
        # datablock id. E.g.:
        #  - "category-name.entry-id.parameter-name":
        #    "alias.occ_Ba.label"
        # This need to be called after the parameter is created and all
        # its attributes are set.
        if self.datablock_id:
            uid = f'{self.datablock_id}.{self.cif_category_key}'
        else:
            uid = f'{self.cif_category_key}'
        if self.collection_entry_id:
            uid += f'.{self.collection_entry_id}'
        uid += f'.{self.cif_name}'
        return uid

    @property
    def datablock_id(self):
        return self._datablock_id

    @datablock_id.setter
    def datablock_id(self, new_id):
        self._datablock_id = new_id
        # Update the unique id, when datablock_id attribute is of
        # the parameter is changed
        self.uid = self._generate_human_readable_unique_id()

    @property
    def collection_entry_id(self):
        return self._collection_entry_id

    @collection_entry_id.setter
    def collection_entry_id(self, new_id):
        self._collection_entry_id = new_id
        # Update the unique id, when datablock_id attribute is of
        # the parameter is changed
        self.uid = self._generate_human_readable_unique_id()

    @property
    def uid(self):
        return self._human_uid

    @uid.setter
    def uid(self, new_uid):
        # Update the unique id in the global uid map
        old_uid = self._human_uid
        self._human_uid = new_uid
        UidMapHandler.get().replace_uid(old_uid, new_uid)

    @property
    def minimizer_uid(self):
        return self.uid.replace('.', '__')

    @property
    def value(self) -> Any:
        return self._value

    @value.setter
    def value(self, new_value: Any) -> None:
        if self._editable:
            self._value = new_value
        else:
            print(
                warning(
                    f"The parameter '{self.cif_name}' it is calculated "
                    f'automatically and cannot be changed manually.'
                )
            )

    @property
    def description(self) -> Optional[str]:
        return self._description

    @property
    def editable(self) -> bool:
        return self._editable


class Parameter(Descriptor):
    """A parameter with a value, uncertainty, units, and CIF
    representation.
    """

    def __init__(
        self,
        value: Any,
        name: str,
        cif_name: str,
        pretty_name: Optional[str] = None,
        datablock_id: Optional[str] = None,  # Parent datablock name
        category_key: Optional[str] = None,
        cif_category_key: Optional[str] = None,
        collection_entry_id: Optional[str] = None,
        units: Optional[str] = None,
        description: Optional[str] = None,
        editable: bool = True,
        uncertainty: float = 0.0,
        free: bool = False,
        constrained: bool = False,
        min_value: Optional[float] = None,
        max_value: Optional[float] = None,
    ) -> None:
        super().__init__(
            value,
            name,
            cif_name,
            pretty_name,
            datablock_id,
            category_key,
            cif_category_key,
            collection_entry_id,
            units,
            description,
            editable,
        )
        self.uncertainty: float = (
            uncertainty  # Standard uncertainty or estimated standard deviation
        )
        self.free: bool = free  # If the parameter is free to be fitted during the optimization
        self.constrained: bool = (
            constrained  # If symmetry constrains the parameter during the optimization
        )
        self.min: Optional[float] = min_value  # Minimum physical value of the parameter
        self.max: Optional[float] = max_value  # Maximum physical value of the parameter
        self.start_value: Optional[Any] = None  # Starting value for optimization


class Component(ABC):
    """Base class for standard components, like Cell, Peak, etc."""

    @property
    @abstractmethod
    def category_key(self):
        """Must be implemented in subclasses to return the ED category
        name.

        Can differ from cif_category_key.
        """
        pass

    @property
    @abstractmethod
    def cif_category_key(self):
        """Must be implemented in subclasses to return the CIF category
        name.
        """
        pass

    def __init__(self):
        self._locked = False  # If adding new attributes is locked

        self._datablock_id = None  # Parent datablock name to be set by the parent
        self._entry_id = None  # Parent collection entry id to be set by the parent

        # TODO: Currently, it is not used. Planned to be used for
        #  displaying the parameters in the specific order.
        self._ordered_attrs: List[str] = []

    def __getattr__(self, name: str) -> Any:
        """If the attribute is a Parameter or Descriptor, return its
        value by default.
        """
        attr = self.__dict__.get(name, None)
        if isinstance(attr, (Descriptor, Parameter)):
            return attr.value
        raise AttributeError(f'{name} not found in {self}')

    def __setattr__(self, name: str, value: Any) -> None:
        """If an object is locked for adding new attributes, raise an
        error.

        If the attribute 'name' does not exist, add it. If the attribute
        'name' exists and is a Parameter or Descriptor, set its value.
        """
        if hasattr(self, '_locked') and self._locked:
            if not hasattr(self, name):
                print(error(f"Cannot add new parameter '{name}'"))
                return

        # Try to get the attribute from the instance's dictionary
        attr = self.__dict__.get(name, None)

        # If the attribute is not set, and it is a Parameter or
        # Descriptor, set its category_key and cif_category_key to the
        # current category_key and cif_category_key and add it to the
        # component. Also add its name to the list of ordered attributes
        if attr is None:
            if isinstance(value, (Descriptor, Parameter)):
                value.category_key = self.category_key
                value.cif_category_key = self.cif_category_key
                self._ordered_attrs.append(name)
            super().__setattr__(name, value)
        # If the attribute is already set and is a Parameter or
        # Descriptor, update its value. Else, allow normal reassignment
        else:
            if isinstance(attr, (Descriptor, Parameter)):
                attr.value = value
            else:
                super().__setattr__(name, value)

    @property
    def datablock_id(self):
        return self._datablock_id

    @datablock_id.setter
    def datablock_id(self, new_id):
        self._datablock_id = new_id
        # For each parameter in this component, also update its
        # datablock_id
        for param in self.get_all_params():
            param.datablock_id = new_id

    @property
    def entry_id(self):
        return self._entry_id

    @entry_id.setter
    def entry_id(self, new_id):
        self._entry_id = new_id
        # For each parameter in the component, set the entry_id
        for param in self.get_all_params():
            param.collection_entry_id = new_id

    def get_all_params(self):
        attr_objs = []
        for attr_name in dir(self):
            attr_obj = getattr(self, attr_name)
            if isinstance(attr_obj, (Descriptor, Parameter)):
                attr_objs.append(attr_obj)
        return attr_objs

    def as_dict(self) -> Dict[str, Any]:
        d = {}

        for attr_name in dir(self):
            if attr_name.startswith('_'):
                continue

            attr_obj = getattr(self, attr_name)
            if not isinstance(attr_obj, (Descriptor, Parameter)):
                continue

            key = attr_obj.cif_name
            value = attr_obj.value
            d[key] = value

        return d

    def as_cif(self) -> str:
        if not self.cif_category_key:
            raise ValueError('cif_category_key must be defined in the derived class.')

        lines = []

        for attr_name in dir(self):
            if attr_name.startswith('_'):
                continue

            attr_obj = getattr(self, attr_name)
            if not isinstance(attr_obj, (Descriptor, Parameter)):
                continue

            key = f'_{self.cif_category_key}.{attr_obj.cif_name}'
            value = attr_obj.value

            if value is None:
                continue

            if isinstance(value, str) and ' ' in value:
                value = f'"{value}"'

            line = f'{key}  {value}'
            lines.append(line)

        return '\n'.join(lines)


class Collection(ABC):
    """Base class for collections like AtomSites, LinkedPhases,
    SampleModels, Experiments, etc.
    """

    @property
    @abstractmethod
    def _child_class(self):
        return None

    def __init__(self, parent=None):
        self._parent = parent  # Parent datablock
        self._datablock_id = None  # Parent datablock name to be set by the parent
        self._items = {}

    def __getitem__(self, key: str) -> Union[Component, 'Collection']:
        return self._items[key]

    def __iter__(self) -> Iterator[Union[Component, 'Collection']]:
        return iter(self._items.values())

    @property
    def datablock_id(self):
        return self._datablock_id

    @datablock_id.setter
    def datablock_id(self, new_id):
        self._datablock_id = new_id
        for param in self.get_all_params():
            param.datablock_id = new_id

    def add(self, *args, **kwargs):
        """Add a new item to the collection.

        The item must be a subclass of Component.
        """
        if self._child_class is None:
            raise ValueError('Child class is not defined.')
        child_obj = self._child_class(*args, **kwargs)
        # Setting the datablock_id to update its child parameters
        child_obj.datablock_id = self.datablock_id
        # Forcing the entry_id to be reset to update its child
        # parameters
        child_obj.entry_id = child_obj.entry_id
        self._items[child_obj._entry_id] = child_obj

        # Call on_item_added if it exists, i.e. defined in the derived
        # class
        if hasattr(self, 'on_item_added'):
            self.on_item_added(child_obj)

    def get_all_params(self):
        params = []
        for item in self._items.values():
            if isinstance(item, Datablock):
                datablock = item
                for datablock_item in datablock.items():
                    if isinstance(datablock_item, Component):
                        component = datablock_item
                        for param in component.get_all_params():
                            params.append(param)
                    elif isinstance(datablock_item, Collection):
                        collection = datablock_item
                        for component in collection:
                            for param in component.get_all_params():
                                params.append(param)
            elif isinstance(item, Component):
                component = item
                for param in component.get_all_params():
                    params.append(param)
            else:
                raise TypeError(f'Expected a Component or Datablock, got {type(item)}')
        return params

    def get_fittable_params(self) -> List[Parameter]:
        all_params = self.get_all_params()
        params = []
        for param in all_params:
            if hasattr(param, 'free') and not param.constrained:
                params.append(param)
        return params

    def get_free_params(self) -> List[Parameter]:
        fittable_params = self.get_fittable_params()
        params = []
        for param in fittable_params:
            if param.free:
                params.append(param)
        return params

    def as_cif(self) -> str:
        lines = []
        if self._type == 'category':
            for idx, item in enumerate(self._items.values()):
                params = item.as_dict()
                category_key = item.cif_category_key
                # Keys
                keys = [f'_{category_key}.{param_key}' for param_key in params.keys()]
                # Values. If the value is a string and contains spaces,
                # add quotes
                values = []
                for value in params.values():
                    value = f'{value}'
                    if ' ' in value:
                        value = f'"{value}"'
                    values.append(value)
                # Header is added only for the first item
                if idx == 0:
                    lines.append('loop_')
                    header = '\n'.join(keys)
                    lines.append(header)
                line = ' '.join(values)
                lines.append(line)
        return '\n'.join(lines)


<<<<<<< HEAD
class Datablock:
    """
    Base class for Sample Model and Experiment data blocks.
    """
=======
class Datablock(ABC):
    """Base class for Sample Model and Experiment data blocks."""
>>>>>>> b136a4ca

    # TODO: Consider unifying with class Component?

    def __init__(self):
        self._name = None

    def __setattr__(self, name, value):
        # TODO: compare with class Component
        # If the value is a Component or Collection:
        # - set its datablock_id to the current datablock name
        # - add it to the datablock
        if isinstance(value, (Component, Collection)):
            value.datablock_id = self._name
        super().__setattr__(name, value)

    def items(self):
        """Returns a list of both components and collections in the data
        block.
        """
        attr_objs = []
        for attr_name in dir(self):
            if attr_name.startswith('_'):
                continue
            attr_obj = getattr(self, attr_name)
            if isinstance(attr_obj, (Component, Collection)):
                attr_objs.append(attr_obj)
        return attr_objs

    @property
    def name(self):
        return self._name

    @name.setter
    @enforce_type
    def name(self, new_name: str):
        self._name = new_name
        # For each component/collection in this datablock,
        # also update its datablock_id if it has one
        for item in getattr(self, '__dict__', {}).values():
            if isinstance(item, (Component, Collection)):
                item.datablock_id = new_name<|MERGE_RESOLUTION|>--- conflicted
+++ resolved
@@ -494,15 +494,8 @@
         return '\n'.join(lines)
 
 
-<<<<<<< HEAD
 class Datablock:
-    """
-    Base class for Sample Model and Experiment data blocks.
-    """
-=======
-class Datablock(ABC):
     """Base class for Sample Model and Experiment data blocks."""
->>>>>>> b136a4ca
 
     # TODO: Consider unifying with class Component?
 

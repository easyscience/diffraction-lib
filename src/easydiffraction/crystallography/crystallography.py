--- conflicted
+++ resolved
@@ -108,27 +108,10 @@
         print(error_msg)
         return atom_site
 
-<<<<<<< HEAD
-    # 1 - OK
-    # TODO: This is very slow!!!
-
-    result = get_symop_pcentr_multiplicity_letter_site_symmetry_coords_xyz_2(it_number, it_coordinate_system_code)
-
-    #return atom_site
-    # 2 - NOT OK
-
-    letter_list: List[str] = result[3]
-    coords_xyz_list: List[List[str]] = result[5]
-
-    idx = letter_list.index(wyckoff_letter)
-    coords_xyz = coords_xyz_list[idx]
-
-=======
     space_group_entry = SPACE_GROUP_LOOKUP_DICT[(it_number, it_coordinate_system_code)]
     wyckoff_positions = space_group_entry["Wyckoff_positions"][wyckoff_letter]
     coords_xyz = wyckoff_positions["coords_xyz"]
     
->>>>>>> 94941c1a
     first_position = coords_xyz[0]
     components = first_position.strip("()").split(",")
     parsed_exprs: List[Expr] = [sympify(comp.strip()) for comp in components]
